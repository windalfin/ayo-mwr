# RTSP Capture and Streaming

This application captures video from RTSP cameras, saves the content in segments, and automatically converts them to streaming formats (HLS and DASH). It includes a built-in web server to serve these streams to any device.

## Features

- **RTSP Video Capture**: Capture video from IP cameras using RTSP protocol
- **Segmented Recording**: Creates timed video segments for easier management
- **Streaming Support**: Automatically generates HLS and DASH streams
- **Web Server**: Built-in web server to deliver streaming content
- **Hardware Acceleration**: Support for NVIDIA, Intel, AMD, and macOS hardware acceleration
- **Configurable**: All settings can be adjusted via environment variables
- **Cloud Storage**: Optional R2 storage support for video uploads

## Requirements

- Go (1.16 or later)
- FFmpeg (recent version with HLS and DASH support)
- RTSP-capable IP camera

## Installation

1. Clone the repository:
   ```bash
   git clone https://github.com/yourusername/rtsp-capture.git
   cd rtsp-capture
   ```

2. Install dependencies:
   ```bash
   go mod tidy
   ```

3. Install FFmpeg:
   - **Windows**: Download from [ffmpeg.org](https://ffmpeg.org/download.html) and add to your PATH
   - **macOS**: `brew install ffmpeg`
   - **Ubuntu/Debian**: `sudo apt install ffmpeg`

## Hardware Setup

### 1. Modem Configuration

Configure your modem for optimal performance with the AYO Sport Camera system:

#### Initial modem setup
- Default Gateway: 192.168.100.1 (common for most modems)
- Username: admin
- Password: admin 


### 2. Router Configuration

#### Basic Router Configuration

1. Access Router Interface:
- Default Gateway: 192.168.0.1
- Username: admin
- Password: admin (change immediately)

#### WAN Settings:

- Connection Type: DHCP (if modem in bridge mode)




#### LAN Settings:
- Router IP: 192.168.0.1
- Subnet Mask: 255.255.255.0
- DHCP Range: 192.168.1.100-192.168.1.200
- Lease Time: 24 hours

#### DHCP Configuration
Make sure to configure the reserve DHCP IP for each camera

```
# Camera Reserved IPs
Camera 1: 192.168.1.101 (MAC: xx:xx:xx:xx:xx:01)
Camera 2: 192.168.1.102 (MAC: xx:xx:xx:xx:xx:02)
Camera 3: 192.168.1.103 (MAC: xx:xx:xx:xx:xx:03)
Camera 4: 192.168.1.104 (MAC: xx:xx:xx:xx:xx:04)

```

#### WiFi Configuration
Setup the Wifi Password which we will later setup in the Mini-PC

```
Primary Network (Management):
SSID: AYO-MGMT-[VenueCode]
Security: WPA3/WPA2
Password: [Strong Password]
Channel: Auto or 1,6,11 (2.4GHz) / 36,40,44,48 (5GHz)
```

### 3. Camera Configuration

Configure IP cameras for RTSP streaming and integration with the middleware:

#### Activating the Camera
Store purchased Hikvision camera are usually not activated, we will need to activate it for it to be detected in the network. One way to do it is to use SADP in windows machine

- Connect Camera to Network via cable
- Open SADP 
- Activate camera and set the master password
- Note the Camera IP and reserve the Camera IP in DHCP Config
- Make sure the camera config is configured in .env or in Middleware Dashboard
- Test the camera by accessing it via RTSP URL (VLC) or from live-view in Middleware dashboard

### 4. VenueCode and FieldId Configuration

Configure venue-specific identifiers for AYO platform integration:

- Venue code registration
- Field ID mapping
- Camera to field association
- Booking system integration
- Multi-venue setup
- Configuration validation

### 5. Button Setup

*[Details to be added later]*

Configure manual trigger buttons for highlight capture:

- Hardware button installation
- GPIO pin mapping
- Button debouncing
- Multiple button support
- Wireless button configuration
- Button testing procedures

## Configuration

Create a `.env` file in the project root with the following options:

```env
# Multi-camera Configuration
# ------------------------------------------
# JSON array of camera configurations
# Example with 2 cameras:
CAMERAS_CONFIG=[{"button_no": "1", "field":"2892","name":"CAMERA_1","ip":"192.168.0.102","port":"554","path":"/streaming/channels/101/","username":"","password":"","enabled":true,"width":1280,"height":720,"frame_rate":30,"resolution":"720", "auto_delete": 30},{"button_no": "2", "field":"2893","name":"CAMERA_2","ip":"192.168.0.103","port":"554","path":"/streaming/channels/101/","username":"","password":"","enabled":true,"width":1280,"height":720,"frame_rate":30,"resolution":"720", "auto_delete": 30}, {"button_no": "3", "field":"3132","name":"CAMERA_3","ip":"192.168.0.105","port":"554","path":"/streaming/channels/101/","username":"","password":"","enabled":true,"width":1280,"height":720,"frame_rate":30,"resolution":"720", "auto_delete": 30},{"button_no": "4", "field":"3133","name":"CAMERA_4","ip":"192.168.0.106","port":"554","path":"/streaming/channels/101/","username":"","password":"","enabled":true,"width":1280,"height":720,"frame_rate":30,"resolution":"720", "auto_delete": 30}]

# Recording Configuration
# ------------------------------------------
# Duration of each video segment in seconds
SEGMENT_DURATION=30
# Default resolution and frame rate for legacy camera
WIDTH=800
HEIGHT=600
FRAME_RATE=30

# Storage Configuration
# ------------------------------------------
# Local path for storing video files
STORAGE_PATH=./videos
# Hardware acceleration (nvidia, intel, amd, videotoolbox, or empty for software encoding)
HW_ACCEL=
# Video codec (avc, hevc, av1)
CODEC=avc

# Server Configuration
# ------------------------------------------
# Port for the web server
PORT=3000
# Base URL for serving videos (update this to your domain when deploying)
BASE_URL=http://localhost:3000

# Database Configuration
# ------------------------------------------
# Path to the SQLite database file
DATABASE_PATH=

# R2 Storage Configuration
# ------------------------------------------
# Set to true to enable R2 cloud storage
R2_ENABLED=true
# Cloudflare R2 credentials
R2_TOKEN_VALUE=
R2_ACCESS_KEY=
R2_SECRET_KEY=
R2_ACCOUNT_ID=
# Bucket name to store video files
R2_BUCKET=ayo-video
# Optional: Custom endpoint (leave empty to use default Cloudflare endpoint)
R2_ENDPOINT=https://dbb5364ca76f3970ec03f80e93fb403f.r2.cloudflarestorage.com
# Region (auto is usually fine)
R2_REGION=auto
<<<<<<< HEAD
R2_TOKEN_VALUE=your_token_value

# Worker Concurrency Configuration
# These settings provide the initial values. They can be updated live via the admin dashboard.
BOOKING_WORKER_CONCURRENCY=2      # Max concurrent booking process workers
VIDEO_REQUEST_WORKER_CONCURRENCY=2 # Max concurrent video request workers
PENDING_TASK_WORKER_CONCURRENCY=3  # Max concurrent pending task workers

# Transcoding Quality Configuration
ENABLED_QUALITIES=1080p,720p,480p,360p  # Comma-separated list of enabled quality presets
=======
R2_BASE_URL=https://ayomatchcam.com
WATERMARK_POSITION=top_right      # or top_left, bottom_left, bottom_right, center
WATERMARK_MARGIN=10               # integer pixels
WATERMARK_OPACITY=0.6

AYOINDO_API_BASE_ENDPOINT=https://gateway-staging.ayo.co.id/api/v1
# API token for AyoIndonesia API
AYOINDO_API_TOKEN=
# Venue code (10-character unique code for each venue)
VENUE_CODE=
# Venue secret key (used to generate HMAC-SHA512 signatures)
VENUE_SECRET_KEY=

CLIP_DURATION=60

# Arduino Configuration
# ------------------------------------------
# COM port for Arduino
ARDUINO_COM_PORT=COM4
# Baud rate for Arduino
ARDUINO_BAUD_RATE=9600
>>>>>>> 4f153962
```

## Directory Structure

```
videos/
├── recordings/                    # Source video recordings
│   └── camera_1/                 # Each camera has its own directory
│       └── mp4/                  # Original MP4 files
│           └── camera_1_20250320_172910.mp4
|       └── tmp/                  # Temporary file for watermarked version of videos to be uploaded
|       └── hls/                  # HLS Streaming
|       └── log/                  # ffmpeg log, useful for debugging

```

## Usage

1. Start the application by running autorun.sh:
   ```bash
   ./autorun.sh
   ```
   

2. The application will:
   - Begin capturing video from your RTSP cameras
   - Save segments to the configured storage path
   - Convert segments to HLS and DASH formats
   - Serve streams through the web server

## Middleware Dashboard

### Dashboard URL & Guides
```
http://localhost:3000/dashboard/admin_dashboard.html
```
### Dashboard Features and Usages

The admin dashboard provides a comprehensive interface for monitoring and managing the middleware.

#### Summary Cards
At a glance, you can see:
- **Arduino Status**: Shows if the hardware controller is connected and its configuration. Click to configure.
- **Camera Configuration**: Total number of configured and active cameras.
- **System Config**: Configuration for video quality, disk management and some other specific behaviour of the middleware
- **System Resources**: Real-time CPU and Memory usage.

#### Tabs

- **Cameras**:
  - View a list of all configured cameras with their status (online/offline), IP address, and other details.
  - Search and filter cameras by name or status.
  - Open a live video stream for any camera directly in the dashboard.

- **Videos/Clips**:
  - Browse all processed videos and their current status (e.g., ready, uploading, processing, failed).
  - Filter videos by status, camera, or date, and search by ID.
  - Retry failed processing jobs or view completed videos.

- **Camera Config**:
  - Add, edit, or delete camera configurations.
  - Modify details such as name, RTSP stream credentials, and hardware button associations.
  - Save changes and hot-reload the camera configurations without restarting the application.

- **System Config**:
  - **Worker Concurrency**: Adjust the number of concurrent workers for video processing, booking sync, and other background tasks to balance performance and resource usage.
  - **Quality Presets**: Enable or disable specific video quality presets (e.g., 1080p, 720p) to control storage and transcoding overhead.
  - **Disk Management**: Configure the disk manager, including setting the minimum required free space and defining priorities for different storage types (e.g., External, NVMe, SATA).
  - All changes are applied via hot-reload.

- **System Health**:
  - Monitor detailed real-time system metrics, including CPU usage, memory consumption, active goroutines, and system uptime.

- **Logs**:
  - View a live feed of recent application logs and errors.
  - Download the full log file for offline analysis.

### API Endpoints

#### Public Endpoints

- `GET /api/cameras`: Lists all configured cameras and their status.
- `GET /api/videos`: Lists all processed videos.
- `GET /api/streams`: Lists all available video streams.
- `GET /api/streams/:id`: Gets detailed information about a specific video stream.
- `POST /api/upload`: Uploads a video for processing. This was previously `/api/transcode`.
  - **Body**: `{"timestamp": "...", "cameraName": "..."}`
- `GET /api/system_health`: Returns system health metrics (CPU, memory, etc.).
- `GET /api/logs`: Returns recent application logs.
- `GET /api/arduino-status`: Returns the status of the Arduino controller.

#### Admin Endpoints

- `GET /api/admin/cameras-config`: Retrieves the current camera configuration.
- `PUT /api/admin/cameras-config`: Updates the camera configuration.
- `POST /api/admin/reload-cameras`: Hot-reloads the camera configuration.
- `GET /api/admin/system-config`: Retrieves the current system configuration.
- `PUT /api/admin/system-config`: Updates the system configuration. This was previously `/api/config/update`.
- `GET /api/admin/disk-manager-config`: Retrieves the disk manager configuration.
- `PUT /api/admin/disk-manager-config`: Updates the disk manager configuration.
- `PUT /api/admin/arduino-config`: Updates the Arduino controller configuration.

### Transcode Video
```http
POST /api/upload
Content-Type: application/json

{
  "timestamp": "2025-03-20T11:58:51+07:00",  # Find video closest to this time
  "cameraName": "camera_2"                    # Camera identifier
}
```

Response:
```json
{
  "urls": {
    "hls": "http://localhost:3000/hls/camera_2_20250320_115851/master.m3u8",
    "mp4": "http://localhost:3000/mp4/camera_2_20250320_115851.mp4"
  },
  "timings": {
    "transcoding": 15.5,
    "total": 16.2
  },
  "videoId": "camera_2_20250320_115851",
  "filename": "camera_2_20250320_115851.mp4"
}
```

## Testing the API

You can test the API using curl:

### curl
```bash
# List all streams
curl http://localhost:3000/api/streams

# Get stream details
curl http://localhost:3000/api/streams/camera_1_20250320_172910

# Transcode video
curl -X POST -H "Content-Type: application/json" \
  -d '{"timestamp":"2025-03-20T17:29:10+07:00","cameraName":"camera_1"}' \
  http://localhost:3000/api/transcode
```

## Hardware Acceleration

The application supports hardware acceleration for different GPUs:

- **NVIDIA**: Uses NVENC for hardware-accelerated encoding
- **Intel**: Uses QuickSync (QSV) for hardware-accelerated encoding
- **AMD**: Uses AMF for hardware-accelerated encoding
- **macOS**: Uses VideoToolbox for hardware-accelerated encoding

Set the `HW_ACCEL` environment variable to enable hardware acceleration.

## Worker Concurrency Configuration

The application uses multiple background workers for different tasks. You can configure the maximum number of concurrent workers for each type:

### Available Worker Types

1. **Booking Process Workers** (`BOOKING_WORKER_CONCURRENCY`)
   - Process booking videos from database
   - Default: 2 concurrent workers
   - Handles video merging, watermarking, and upload

2. **Video Request Workers** (`VIDEO_REQUEST_WORKER_CONCURRENCY`)
   - Process video requests from AYO API
   - Default: 2 concurrent workers
   - Handles video validation and API notifications

3. **Pending Task Workers** (`PENDING_TASK_WORKER_CONCURRENCY`)
   - Process offline queue tasks (uploads, notifications)
   - Default: 3 concurrent workers
   - Handles R2 uploads and API notifications when offline

<<<<<<< HEAD
### Configuration

The recommended way to configure worker concurrency is through the **Admin Dashboard**, which allows for real-time updates without restarting the application. The environment variables below set the initial values on first startup.
=======
### Configuration Examples, this should be done in dashboard
>>>>>>> 4f153962


### Monitoring Worker Status

You can monitor worker activity through the application logs:
```
📊 BOOKING-CRON: Sistem antrian dimulai - maksimal 4 proses booking bersamaan
📊 VIDEO-REQUEST-CRON: Sistem antrian dimulai - maksimal 3 proses video request bersamaan
📦 QUEUE: 🔄 Memproses 8 task yang tertunda (max 5 concurrent)...
```

## Quality Presets Configuration

The application supports configurable video quality presets for transcoding. You can control which quality variants are generated during video processing.
Adding quality to the config will increase processing time and CPU/RAM usage during HLS creation.

Note that the MP4 will choose the highest quality enabled

### Available Quality Presets

| Preset | Resolution | Bitrate | Bandwidth | Use Case |
|--------|------------|---------|-----------|----------|
| 1080p  | 1920x1080  | 5000k   | 5000000   | High quality, good internet |
| 720p   | 1280x720   | 2800k   | 2800000   | Standard quality, balanced |
| 480p   | 854x480    | 1400k   | 1400000   | Lower quality, slower internet |
| 360p   | 640x360    | 800k    | 800000    | Lowest quality, very slow internet |


## Disk Manager Configuration

The application includes an intelligent disk management system that automatically selects the best available disk for video storage based on available space and disk priorities.

### Configurable Parameters

#### Minimum Free Space
- **Parameter**: `minimum_free_space_gb`
- **Default**: 100 GB
- **Range**: 1-1000 GB
- **Description**: Minimum free space required on a disk before it's considered full

#### Disk Priorities
The system assigns priorities to different disk types (lower number = higher priority):

| Disk Type | Default Priority | Description |
|-----------|------------------|-------------|
| External | 1 | USB drives, external HDDs/SSDs |
| Mounted Storage | 50 | Network drives, mounted volumes |
| Internal NVMe | 101 | Internal NVMe SSDs |
| Internal SATA | 201 | Internal SATA drives |
| Root Filesystem | 500 | System root partition (fallback) |

### How It Works

1. **Automatic Discovery**: The system automatically discovers and registers available disks
2. **Priority-Based Selection**: Selects disks based on configured priorities and available space
3. **Health Monitoring**: Continuously monitors disk health and available space
4. **Dynamic Switching**: Automatically switches to alternative disks when current disk becomes full
5. **Size-Based Adjustment**: Larger disks get slightly higher priority within the same type


### Monitoring

Monitor disk manager activity through application logs:
```
💾 DISK: Disk terpilih: /Volumes/ExternalDrive (1.2TB tersisa, prioritas: 1)
💾 DISK: Disk /Volumes/InternalSSD hampir penuh (8GB tersisa), beralih ke disk lain
💾 DISK: Menemukan disk baru: /Volumes/NewDrive (tipe: External, prioritas: 1)
```

## Troubleshooting

- **RTSP Connection Issues**: Verify your camera's IP, username, password, and RTSP path
- **FFmpeg Errors**: Ensure FFmpeg is installed and in your PATH
- **Playback Issues**: Try different players (VLC, web browsers with HLS.js)
- **Missing Files**: Check the logs for any file creation or permission errors

### Hardware Setup Troubleshooting

- **Network Connectivity**: Check modem and router configurations
- **Camera Connection**: Verify IP addresses and network settings
- **Button Response**: Test GPIO connections and button functionality
- **Venue Configuration**: Validate venue codes and field ID mappings

## License
This app belong to Ayo Indonesia<|MERGE_RESOLUTION|>--- conflicted
+++ resolved
@@ -187,18 +187,6 @@
 R2_ENDPOINT=https://dbb5364ca76f3970ec03f80e93fb403f.r2.cloudflarestorage.com
 # Region (auto is usually fine)
 R2_REGION=auto
-<<<<<<< HEAD
-R2_TOKEN_VALUE=your_token_value
-
-# Worker Concurrency Configuration
-# These settings provide the initial values. They can be updated live via the admin dashboard.
-BOOKING_WORKER_CONCURRENCY=2      # Max concurrent booking process workers
-VIDEO_REQUEST_WORKER_CONCURRENCY=2 # Max concurrent video request workers
-PENDING_TASK_WORKER_CONCURRENCY=3  # Max concurrent pending task workers
-
-# Transcoding Quality Configuration
-ENABLED_QUALITIES=1080p,720p,480p,360p  # Comma-separated list of enabled quality presets
-=======
 R2_BASE_URL=https://ayomatchcam.com
 WATERMARK_POSITION=top_right      # or top_left, bottom_left, bottom_right, center
 WATERMARK_MARGIN=10               # integer pixels
@@ -220,7 +208,6 @@
 ARDUINO_COM_PORT=COM4
 # Baud rate for Arduino
 ARDUINO_BAUD_RATE=9600
->>>>>>> 4f153962
 ```
 
 ## Directory Structure
@@ -400,15 +387,6 @@
    - Default: 3 concurrent workers
    - Handles R2 uploads and API notifications when offline
 
-<<<<<<< HEAD
-### Configuration
-
-The recommended way to configure worker concurrency is through the **Admin Dashboard**, which allows for real-time updates without restarting the application. The environment variables below set the initial values on first startup.
-=======
-### Configuration Examples, this should be done in dashboard
->>>>>>> 4f153962
-
-
 ### Monitoring Worker Status
 
 You can monitor worker activity through the application logs:
@@ -491,4 +469,4 @@
 - **Venue Configuration**: Validate venue codes and field ID mappings
 
 ## License
-This app belong to Ayo Indonesia+This app belong to Ayo Indonesia
