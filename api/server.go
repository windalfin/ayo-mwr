package api

import (
	"embed"
	"fmt"
	"io/fs"
	"net/http"
	"path/filepath"
	"sync"

	"ayo-mwr/config"
	"ayo-mwr/database"
	"ayo-mwr/service"
	"ayo-mwr/storage"

	"github.com/gin-contrib/sessions"
	"github.com/gin-contrib/sessions/cookie"
	"github.com/gin-gonic/gin"
)

type Server struct {
	config              *config.Config
	db                  database.Database
	r2Storage           *storage.R2Storage
	uploadService       *service.UploadService
	videoRequestHandler *BookingVideoRequestHandler
	chunkHandlers       *ChunkHandlers
	dashboardFS         embed.FS

	// Mutex untuk prevent concurrent uploads
	uploadMutex   sync.Mutex
	activeUploads map[string]bool // key: cameraName, value: isUploading
}

func NewServer(cfg *config.Config, db database.Database, r2Storage *storage.R2Storage, uploadService *service.UploadService, dashboardFS embed.FS, diskManager *storage.DiskManager) *Server {
	// Initialize video request handler with chunk optimization
	videoRequestHandler := NewBookingVideoRequestHandler(cfg, db, r2Storage, uploadService)

	// Initialize chunk configuration service and handlers
	chunkConfigService := config.NewChunkConfigService(db)
	chunkHandlers := NewChunkHandlers(chunkConfigService, db)

	return &Server{
		config:              cfg,
		db:                  db,
		r2Storage:           r2Storage,
		uploadService:       uploadService,
		videoRequestHandler: videoRequestHandler,
		chunkHandlers:       chunkHandlers,
		dashboardFS:         dashboardFS,
		activeUploads:       make(map[string]bool),
	}
}

func (s *Server) Start() {
	r := gin.Default()
	s.setupCORS(r)
	s.setupRoutes(r)
	portAddr := ":" + s.config.ServerPort
	fmt.Printf("Starting API server on %s\n", portAddr)
	r.Run(portAddr)
}

func (s *Server) setupCORS(r *gin.Engine) {
	r.Use(func(c *gin.Context) {
		c.Writer.Header().Set("Access-Control-Allow-Origin", "*")
		c.Writer.Header().Set("Access-Control-Allow-Methods", "GET, POST, PUT, DELETE, OPTIONS")
		c.Writer.Header().Set("Access-Control-Allow-Headers", "Content-Type, Authorization")
		if c.Request.Method == "OPTIONS" {
			c.AbortWithStatus(204)
			return
		}
		c.Next()
	})
}

func (s *Server) setupRoutes(r *gin.Engine) {
	// Setup session middleware with consistent secret key
	sessionSecret := "ayo-mwr-session-secret-key-fixed-2024"
	store := cookie.NewStore([]byte(sessionSecret))
	store.Options(sessions.Options{
		Path:     "/",
		MaxAge:   86400 * 7, // 7 days
		HttpOnly: true,
		Secure:   false, // Set to true in production with HTTPS
		SameSite: http.SameSiteLaxMode,
	})
	r.Use(sessions.Sessions("ayo-session", store))

	// Static routes - serve HLS files from the recordings directory
	r.Static("/hls", filepath.Join(s.config.StoragePath, "recordings"))

	// Static route for watermarks
	r.Static("/watermarks", filepath.Join(s.config.StoragePath, "watermarks"))

	// Authentication routes (no middleware)
	r.GET("/login", s.handleLogin)
	r.POST("/login", s.handleLogin)
	r.GET("/register", s.handleRegister)
	r.POST("/register", s.handleRegister)
	r.GET("/logout", s.handleLogout)

	// Root route - serve dashboard directly (protected)
	r.GET("/", s.AuthMiddleware(), func(c *gin.Context) {
		// Serve embedded dashboard static files
		dashboardHTTPFS, err := fs.Sub(s.dashboardFS, "dashboard")
		if err != nil {
			c.String(http.StatusInternalServerError, "Error loading dashboard")
			return
		}

		// Serve the admin dashboard HTML file directly
		file, err := dashboardHTTPFS.Open("admin_dashboard.html")
		if err != nil {
			c.String(http.StatusInternalServerError, "Dashboard not found")
			return
		}
		defer file.Close()

		c.Header("Content-Type", "text/html")
		c.DataFromReader(http.StatusOK, -1, "text/html", file, nil)
	})

	// Dashboard static assets (protected)
	dashboardGroup := r.Group("/dashboard", s.AuthMiddleware())
	{
		// Serve embedded dashboard static files
		dashboardHTTPFS, err := fs.Sub(s.dashboardFS, "dashboard")
		if err != nil {
			panic(fmt.Sprintf("failed to get dashboard subdirectory: %v", err))
		}

		// Serve all dashboard files
		dashboardGroup.StaticFS("/", http.FS(dashboardHTTPFS))
	}

<<<<<<< HEAD
	   // API routes
	   api := r.Group("/api")
	   {
			   // Public API endpoints (for external integrations and onboarding)
			   api.GET("/health", s.handleHealthCheck)
			   api.POST("/upload", s.handleUpload)
			   api.POST("/request-booking-video", s.videoRequestHandler.ProcessBookingVideo)
			   api.GET("/queue-status", s.videoRequestHandler.GetQueueStatus)

			   // Onboarding endpoints (public)
			   api.GET("/onboarding-status", s.getOnboardingStatus)
			   api.POST("/onboarding/venue-config", s.saveVenueConfig)
			   api.GET("/onboarding/camera-defaults", s.getCameraDefaults)
			   api.POST("/onboarding/first-camera", s.saveFirstCamera)

			   // All dashboard/admin endpoints are protected
			   dashboard := api.Group("", s.AuthMiddleware())
			   {
					   dashboard.GET("/streams", s.listStreams)
					   dashboard.GET("/arduino-status", s.getArduinoStatus)
					   dashboard.GET("/streams/:id", s.getStream)
					   dashboard.GET("/cameras", s.listCameras)
					   dashboard.GET("/videos", s.listVideos)
					   dashboard.GET("/system_health", s.getSystemHealth)
					   dashboard.GET("/logs", s.getLogs)

					   // Booking management endpoints (protected)
					   dashboard.GET("/bookings", s.getBookings)
					   dashboard.GET("/bookings/:booking_id", s.getBookingByID)
					   dashboard.GET("/bookings/status/:status", s.getBookingsByStatus)
					   dashboard.GET("/bookings/date/:date", s.getBookingsByDate)
			   }

			   // Admin endpoints for camera/system/disk config (protected)
			   admin := api.Group("/admin", s.AuthMiddleware())
			   {
					   admin.GET("/cameras-config", s.getCamerasConfig)
					   admin.PUT("/arduino-config", s.updateArduinoConfig)
					   admin.PUT("/cameras-config", s.updateCamerasConfig)
					   admin.POST("/cameras-config", s.updateCamerasConfig) // Add POST support for camera config
					   admin.POST("/reload-cameras", s.reloadCameras)

					   // System configuration endpoints
					   admin.GET("/system-config", s.getSystemConfig)
					   admin.PUT("/system-config", s.updateSystemConfig)

					   // Disk manager configuration endpoints
=======
	// API routes
	api := r.Group("/api")
	{
		// Public API endpoints (for external integrations and onboarding)
		api.GET("/health", s.handleHealthCheck)
		api.POST("/upload", s.handleUpload)
		api.POST("/request-booking-video", s.videoRequestHandler.ProcessBookingVideo)
		api.GET("/queue-status", s.videoRequestHandler.GetQueueStatus)

		// Onboarding endpoints (public)
		api.GET("/onboarding-status", s.getOnboardingStatus)
		api.POST("/onboarding/venue-config", s.saveVenueConfig)
		api.GET("/onboarding/camera-defaults", s.getCameraDefaults)
		api.POST("/onboarding/first-camera", s.saveFirstCamera)

		// All dashboard/admin endpoints are protected
		dashboard := api.Group("", s.AuthMiddleware())
		{
			dashboard.GET("/streams", s.listStreams)
			dashboard.GET("/arduino-status", s.getArduinoStatus)
			dashboard.GET("/streams/:id", s.getStream)
			dashboard.GET("/cameras", s.listCameras)
			dashboard.GET("/videos", s.listVideos)
			dashboard.GET("/system_health", s.getSystemHealth)
			dashboard.GET("/logs", s.getLogs)

			// Booking management endpoints (protected)
			dashboard.GET("/bookings", s.getBookings)
			dashboard.GET("/bookings/:booking_id", s.getBookingByID)
			dashboard.GET("/bookings/status/:status", s.getBookingsByStatus)
			dashboard.GET("/bookings/date/:date", s.getBookingsByDate)
		}

		// Admin endpoints for camera/system/disk config (protected)
		admin := api.Group("/admin", s.AuthMiddleware())
		{
			admin.GET("/cameras-config", s.getCamerasConfig)
			admin.PUT("/arduino-config", s.updateArduinoConfig)
			admin.PUT("/cameras-config", s.updateCamerasConfig)
			admin.POST("/cameras-config", s.updateCamerasConfig) // Add POST support for camera config
			admin.POST("/reload-cameras", s.reloadCameras)

			// System configuration endpoints
			admin.GET("/system-config", s.getSystemConfig)
			admin.PUT("/system-config", s.updateSystemConfig)

			// Disk manager configuration endpoints
>>>>>>> 3681966a
			admin.GET("/disk-manager-config", s.getDiskManagerConfig)
			admin.PUT("/disk-manager-config", s.updateDiskManagerConfig)

			// Chunk processing endpoints
			admin.GET("/chunk-config", s.chunkHandlers.GetChunkConfig)
			admin.PUT("/chunk-config", s.chunkHandlers.UpdateChunkConfig)
			admin.GET("/chunk-statistics", s.chunkHandlers.GetChunkStatistics)
			admin.POST("/chunk-processing/enable", s.chunkHandlers.EnableChunkProcessing)
			admin.POST("/chunk-processing/force", s.chunkHandlers.ForceChunkProcessing)
			admin.POST("/chunk-cleanup/force", s.chunkHandlers.ForceChunkCleanup)

			// Watermark endpoints
			admin.POST("/force-update-watermark", s.forceUpdateWatermark)
		}
	}
}<|MERGE_RESOLUTION|>--- conflicted
+++ resolved
@@ -134,55 +134,6 @@
 		dashboardGroup.StaticFS("/", http.FS(dashboardHTTPFS))
 	}
 
-<<<<<<< HEAD
-	   // API routes
-	   api := r.Group("/api")
-	   {
-			   // Public API endpoints (for external integrations and onboarding)
-			   api.GET("/health", s.handleHealthCheck)
-			   api.POST("/upload", s.handleUpload)
-			   api.POST("/request-booking-video", s.videoRequestHandler.ProcessBookingVideo)
-			   api.GET("/queue-status", s.videoRequestHandler.GetQueueStatus)
-
-			   // Onboarding endpoints (public)
-			   api.GET("/onboarding-status", s.getOnboardingStatus)
-			   api.POST("/onboarding/venue-config", s.saveVenueConfig)
-			   api.GET("/onboarding/camera-defaults", s.getCameraDefaults)
-			   api.POST("/onboarding/first-camera", s.saveFirstCamera)
-
-			   // All dashboard/admin endpoints are protected
-			   dashboard := api.Group("", s.AuthMiddleware())
-			   {
-					   dashboard.GET("/streams", s.listStreams)
-					   dashboard.GET("/arduino-status", s.getArduinoStatus)
-					   dashboard.GET("/streams/:id", s.getStream)
-					   dashboard.GET("/cameras", s.listCameras)
-					   dashboard.GET("/videos", s.listVideos)
-					   dashboard.GET("/system_health", s.getSystemHealth)
-					   dashboard.GET("/logs", s.getLogs)
-
-					   // Booking management endpoints (protected)
-					   dashboard.GET("/bookings", s.getBookings)
-					   dashboard.GET("/bookings/:booking_id", s.getBookingByID)
-					   dashboard.GET("/bookings/status/:status", s.getBookingsByStatus)
-					   dashboard.GET("/bookings/date/:date", s.getBookingsByDate)
-			   }
-
-			   // Admin endpoints for camera/system/disk config (protected)
-			   admin := api.Group("/admin", s.AuthMiddleware())
-			   {
-					   admin.GET("/cameras-config", s.getCamerasConfig)
-					   admin.PUT("/arduino-config", s.updateArduinoConfig)
-					   admin.PUT("/cameras-config", s.updateCamerasConfig)
-					   admin.POST("/cameras-config", s.updateCamerasConfig) // Add POST support for camera config
-					   admin.POST("/reload-cameras", s.reloadCameras)
-
-					   // System configuration endpoints
-					   admin.GET("/system-config", s.getSystemConfig)
-					   admin.PUT("/system-config", s.updateSystemConfig)
-
-					   // Disk manager configuration endpoints
-=======
 	// API routes
 	api := r.Group("/api")
 	{
@@ -230,7 +181,6 @@
 			admin.PUT("/system-config", s.updateSystemConfig)
 
 			// Disk manager configuration endpoints
->>>>>>> 3681966a
 			admin.GET("/disk-manager-config", s.getDiskManagerConfig)
 			admin.PUT("/disk-manager-config", s.updateDiskManagerConfig)
 
