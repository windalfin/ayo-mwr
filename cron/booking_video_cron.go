package cron

import (
	"encoding/json"
	"fmt"
	"log"
	"os"
	"path/filepath"
	"strconv"
	"time"

	"ayo-mwr/api"
	"ayo-mwr/config"
	"ayo-mwr/database"
	"ayo-mwr/recording"
	"ayo-mwr/service"
	"ayo-mwr/storage"

	"github.com/robfig/cron/v3"
)

// Semua helper function telah dipindahkan ke BookingVideoService

// getBookingJSON mengkonversi map ke string JSON
func getBookingJSON(booking map[string]interface{}) string {
	jsonBytes, err := json.Marshal(booking)
	if err != nil {
		log.Printf("processBookings : Error marshaling booking to JSON: %v", err)
		return ""
	}
	return string(jsonBytes)
}

// StartBookingVideoCron initializes a cron job that runs every 30 minutes to:
// 1. Get bookings from AYO API
// 2. Generate videos for bookings from all cameras
// 3. Add watermarks
// 4. Upload to R2 storage
// 5. Save to database
<<<<<<< HEAD
func StartBookingVideoCron(configManager *config.ConfigManager) {
	// Get current config from manager
	cfg := configManager.GetConfig()
=======
func StartBookingVideoCron(cfg *config.Config) {
>>>>>>> b22f999d
	go func() {
		// Initialize database
		dbPath := cfg.DatabasePath
		db, err := database.NewSQLiteDB(dbPath)
		if err != nil {
			log.Printf("processBookings : Error initializing database: %v", err)
			return
		}
		// Removed defer db.Close() so database remains open for scheduled cron jobs

		// Initialize AYO API client
		ayoClient, err := api.NewAyoIndoClient()
		if err != nil {
			log.Printf("processBookings : Error initializing AYO API client: %v", err)
			return
		}

		// Initialize R2 storage client
		r2Config := storage.R2Config{
			AccessKey: os.Getenv("R2_ACCESS_KEY"),
			SecretKey: os.Getenv("R2_SECRET_KEY"),
			AccountID: os.Getenv("R2_ACCOUNT_ID"),
			Bucket:    os.Getenv("R2_BUCKET"),
			Endpoint:  os.Getenv("R2_ENDPOINT"),
			Region:    os.Getenv("R2_REGION"),
			BaseURL:   os.Getenv("R2_BASE_URL"),
		}

		r2Client, err := storage.NewR2Storage(r2Config)
		if err != nil {
			log.Printf("processBookings : Error initializing R2 storage client: %v", err)
			return
		}

		// Initialize booking video service
		bookingVideoService := service.NewBookingVideoService(db, ayoClient, r2Client, cfg)

		// Initial delay before first run (10 seconds)
		time.Sleep(10 * time.Second)

		// Run immediately once at startup
		processBookings(cfg, db, ayoClient, r2Client, bookingVideoService)

		// Start the booking video cron
		schedule := cron.New()

		// Schedule the task every minute for testing
		// In production, you'd use a more reasonable interval like "@every 30m"
		_, err = schedule.AddFunc("@every 2m", func() {
			processBookings(cfg, db, ayoClient, r2Client, bookingVideoService)
		})
		if err != nil {
			log.Fatalf("Error scheduling booking video cron: %v", err)
		}

		schedule.Start()
		log.Println("processBookings : Booking video processing cron job started - will run every 1 minute (testing mode)")
	}()
}

// processBookings handles fetching bookings and processing them
func processBookings(cfg *config.Config, db database.Database, ayoClient *api.AyoIndoClient, r2Client *storage.R2Storage, bookingService *service.BookingVideoService) {
	log.Println("processBookings : Running booking video processing task...")

	// Use fixed date for testing
	today := time.Now().Format("2006-01-02")
	// today := "2025-04-30" // Fixed date for testing purposes

	// Get bookings from AYO API
	response, err := ayoClient.GetBookings(today)
	if err != nil {
		log.Printf("processBookings : Error fetching bookings from API: %v", err)
		return
	}

	// Extract data from response
	data, ok := response["data"].([]interface{})
	if !ok || len(data) == 0 {
		log.Println("processBookings : No bookings found for today or invalid response format")
		return
	}

	log.Printf("processBookings : Found %d bookings for today", len(data))

	// Process each booking
	for _, item := range data {
		// Extract booking details from map


		booking, ok := item.(map[string]interface{})
		if !ok {
			log.Printf("processBookings : Invalid booking format: %v", item)
			continue
		}
		
		// Extract fields from booking map
		orderDetailID, _ := booking["order_detail_id"].(float64)
		bookingID, _ := booking["booking_id"].(string)
		date, _ := booking["date"].(string)
		startTimeStr, _ := booking["start_time"].(string)
		endTimeStr, _ := booking["end_time"].(string)
		// date := "2025-05-05T00:00:00Z"
		// endTimeStr := "06:00:00"
		// startTimeStr := "05:00:00"

		log.Printf("processBookings : Processing booking %s (Order Detail ID: %d)", bookingID, int(orderDetailID))
		
		// akan menggunakan kode parsing date di bawah untuk menghindari duplikasi
		
		// 2. Check if there's already a video with status 'ready' for this booking
		existingVideos, err := db.GetVideosByBookingID(bookingID)
		if err != nil {
			log.Printf("processBookings : Error checking existing videos for booking %s: %v", bookingID, err)
		} else {
			hasReadyVideo := false
			for _, video := range existingVideos {
				if video.Status == database.StatusReady {
					hasReadyVideo = true
					break
				}
			}
			if hasReadyVideo {
				log.Printf("processBookings : Skipping booking %s: already has a video with 'ready' status", bookingID)
				continue
			}
		}
		
		// Convert date and time strings to time.Time objects
		// Try parsing as ISO format first (2006-01-02T15:04:05Z)
		bookingDate, err := time.Parse(time.RFC3339, date)
		if err != nil {
			// Fall back to simple date format
			bookingDate, err = time.Parse("2006-01-02", date)
			if err != nil {
				log.Printf("processBookings : Invalid date format %s for booking %s: %v", date, bookingID, err)
				continue
			}
		}

		// Combine date and time using service
		startTime, err := bookingService.CombineDateTime(bookingDate, startTimeStr)
		if err != nil {
			log.Printf("processBookings : Error parsing start time for booking %s: %v", bookingID, err)
			continue
		}

		endTime, err := bookingService.CombineDateTime(bookingDate, endTimeStr)
		if err != nil {
			log.Printf("processBookings : Error parsing end time for booking %s: %v", bookingID, err)
			continue
		}
		
		// 1. Check if current time is after booking end time
		// Calculate timezone offset dynamically
		localNow := time.Now()
		_, localOffset := localNow.Zone()
		localOffsetHours := time.Duration(localOffset) * time.Second
		
		// Get current time in UTC and add the local timezone offset
		now := time.Now().UTC().Add(localOffsetHours)
		
		// Print raw times with zones for debugging
		log.Printf("processBookings : DEBUG - Comparing times - Now: %s (%s) vs EndTime: %s (%s)", 
			now.Format("2006-01-02 15:04:05"), now.Location(), 
			endTime.Format("2006-01-02 15:04:05"), endTime.Location())
		
		// Direct comparison without conversion
		if now.After(endTime) {
			log.Printf("processBookings : Booking %s end time (%s) is in the past, proceeding with processing. Current time: %s", 
				bookingID, endTime.Format("2006-01-02 15:04:05 -0700"), now.Format("2006-01-02 15:04:05 -0700"))
		} else {
			// Skip bookings that haven't ended yet
			log.Printf("processBookings : Skipping booking %s: booking end time (%s) is in the future, because now is %s", 
				bookingID, endTime.Format("2006-01-02 15:04:05 -0700"), now.Format("2006-01-02 15:04:05 -0700"))
			continue
		}

		// The log message was moved to the condition above

		// Venue code tidak digunakan lagi karena sudah diakses melalui service

		// Loop through all cameras for this booking
		log.Printf("processBookings : Processing booking %s in timeframe %s to %s for all cameras", 
			bookingID, startTime.Format(time.RFC3339), endTime.Format(time.RFC3339))
		
		// Track successful camera count
		camerasWithVideo := 0
		
		// Process each camera
		for _, camera := range cfg.Cameras {
			// Skip disabled cameras
			if !camera.Enabled {
				log.Printf("processBookings : Skipping disabled camera: %s", camera.Name)
				continue
			}
			
			log.Printf("processBookings : Checking camera %s for booking %s", camera.Name, bookingID)
			
			// Find video segments directory for this camera
			videoDirectory := filepath.Join(cfg.StoragePath, "recordings", camera.Name, "mp4")
			
			// Check if directory exists
			if _, err := os.Stat(videoDirectory); os.IsNotExist(err) {
				log.Printf("processBookings : No video directory found for camera %s", camera.Name)
				continue
			}
			
			// Find segments for this camera in the time range
			segments, err := recording.FindSegmentsInRange(videoDirectory, startTime, endTime)
			if err != nil || len(segments) == 0 {
				log.Printf("processBookings : No video segments found for booking %s on camera %s: %v", bookingID, camera.Name, err)
				continue
			}
			
			log.Printf("processBookings : Found %d video segments for booking %s on camera %s", len(segments), bookingID, camera.Name)
			
			// Convert orderDetailID to string
			orderDetailIDStr := strconv.Itoa(int(orderDetailID))
			
			// Process video segments using service
			log.Printf("processBookings : orderDetailIDStr %s", orderDetailIDStr)
			uniqueID, err := bookingService.ProcessVideoSegments(
				camera,
				bookingID,
				orderDetailIDStr,
				segments,
				startTime,
				endTime,
				getBookingJSON(booking), // rawJSON - contains the full booking JSON
			)
			
			if err != nil {
				log.Printf("processBookings : Error processing video segments for booking %s on camera %s: %v", bookingID, camera.Name, err)
				continue
			}
			log.Printf("processBookings : uniqueID %s", uniqueID)
			
			// Ambil path file watermarked yang akan digunakan
			watermarkedVideoPath := filepath.Join(cfg.StoragePath, "tmp", "watermark", uniqueID+".mp4")
			log.Printf("processBookings : watermarkedVideoPath %s", watermarkedVideoPath)
			// Upload processed video
			// hlsPath dan hlsURL tidak dikirim ke API tapi tetap disimpan di database
			 previewURL, thumbnailURL, err := bookingService.UploadProcessedVideo(
				uniqueID,
				watermarkedVideoPath,
				bookingID,
				camera.Name,
			)
			
			if err != nil {
				log.Printf("processBookings : Error uploading processed video for booking %s on camera %s: %v", bookingID, camera.Name, err)
				// Update status to failed
				db.UpdateVideoStatus(uniqueID, database.StatusFailed, fmt.Sprintf("Upload failed: %v", err))
				continue
			}
			log.Printf("processBookings : previewURL %s", previewURL)
			log.Printf("processBookings : thumbnailURL %s", thumbnailURL)
			// Notify AYO API of successful upload
			err = bookingService.NotifyAyoAPI(
				bookingID,
				uniqueID,
				previewURL,
				thumbnailURL,
				startTime,
				endTime,
			)
			
			if err != nil {
				log.Printf("processBookings : Error notifying AYO API of successful upload for booking %s on camera %s: %v", bookingID, camera.Name, err)
			}
			log.Printf("processBookings : Notify AYO API of successful upload for booking %s on camera %s", bookingID, camera.Name)
			// Cleanup temporary files after successful processing
			// bookingService.CleanupTemporaryFiles(
			// 	mergedVideoPath,
			// 	watermarkedVideoPath,
			// 	previewVideoPath,
			// 	thumbnailPath,
			// )
			
			// Increment counter for successful camera processing
			camerasWithVideo++
			
			log.Printf("processBookings : Successfully processed and uploaded video for booking %s on camera %s (ID: %s)", bookingID, camera.Name, uniqueID)
		}
		
		// Log summary of camera processing
		if camerasWithVideo > 0 {
			log.Printf("processBookings : Successfully processed %d cameras for booking %s", camerasWithVideo, bookingID)
		} else {
			log.Printf("processBookings : No camera videos found for booking %s in the specified time range", bookingID)
		}
	}

	log.Println("processBookings : Booking video processing task completed")
}

// Semua fungsi helper sudah dipindahkan ke BookingVideoService di service/booking_video.go<|MERGE_RESOLUTION|>--- conflicted
+++ resolved
@@ -37,13 +37,10 @@
 // 3. Add watermarks
 // 4. Upload to R2 storage
 // 5. Save to database
-<<<<<<< HEAD
 func StartBookingVideoCron(configManager *config.ConfigManager) {
 	// Get current config from manager
 	cfg := configManager.GetConfig()
-=======
-func StartBookingVideoCron(cfg *config.Config) {
->>>>>>> b22f999d
+
 	go func() {
 		// Initialize database
 		dbPath := cfg.DatabasePath
