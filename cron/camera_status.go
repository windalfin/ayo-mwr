--- conflicted
+++ resolved
@@ -12,11 +12,8 @@
 
 // StartCameraStatusCron initializes a cron job that runs every 5 minutes to check camera status
 // and report to the AYO API using SaveCameraStatus
-<<<<<<< HEAD
 func StartCameraStatusCron(configManager *config.ConfigManager) {
-=======
-func StartCameraStatusCron(cfg *config.Config) {
->>>>>>> b22f999d
+
 	go func() {
 		// Initialize AYO API client
 		ayoClient, err := api.NewAyoIndoClient()
@@ -43,13 +40,10 @@
 }
 
 // checkAndReportCameraStatus checks the status of all cameras and reports it to the AYO API
-<<<<<<< HEAD
 func checkAndReportCameraStatus(configManager *config.ConfigManager, ayoClient *api.AyoIndoClient) {
 	// Get current config from manager
 	cfg := configManager.GetConfig()
-=======
-func checkAndReportCameraStatus(cfg *config.Config, ayoClient *api.AyoIndoClient) {
->>>>>>> b22f999d
+
 	log.Println("Running camera status check...")
 
 	for _, cam := range cfg.Cameras {
