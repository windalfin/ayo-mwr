--- conflicted
+++ resolved
@@ -20,13 +20,10 @@
 // 1. Get pending video requests from AYO API
 // 2. Check if video exists in database by unique_id
 // 3. Send video info to AYO API if it exists
-<<<<<<< HEAD
 func StartVideoRequestCron(configManager *config.ConfigManager) {
 	// Get current config from manager
 	cfg := configManager.GetConfig()
-=======
-func StartVideoRequestCron(cfg *config.Config) {
->>>>>>> b22f999d
+
 	go func() {
 		// Initialize database
 		dbPath := cfg.DatabasePath
