package main

import (
	"encoding/json"
	"flag"
	"fmt"
	"log"
	"os"
	"path/filepath"
	"time"

	"github.com/joho/godotenv"

	// Update these imports to match your local module path
	"ayo-mwr/api"
	"ayo-mwr/config"
	"ayo-mwr/cron"
	"ayo-mwr/database"
	"ayo-mwr/monitoring"
	"ayo-mwr/recording"
	"ayo-mwr/service"
	"ayo-mwr/signaling"
	"ayo-mwr/storage"
	"context"
)

func main() {
	// Add execution tracking logs
	fmt.Println("[MAIN] Starting application...")

	logFile, err := os.OpenFile("server.log", os.O_CREATE|os.O_WRONLY|os.O_APPEND, 0666)
	if err == nil {
		log.SetOutput(logFile)
		defer logFile.Close()
	} else {
		log.Println("Failed to log to file, using default stderr")
	}

	// Print directly to console for debugging
	fmt.Println("[MAIN] Log file setup complete")

	// Parse command line arguments
	envFile := flag.String("env", ".env", "Path to .env file")
	flag.Parse()

	// Load environment variables
	if err := godotenv.Load(*envFile); err != nil {
		log.Printf("Warning: .env file not found at %s, using environment variables", *envFile)
	}

	// Load configuration
	var cfg config.Config

	// Load configuration from environment variables first
	cfg = config.LoadConfig()

	// Ensure required paths exist
	config.EnsurePaths(cfg)

	// Initialize database
	db, err := database.NewSQLiteDB(cfg.DatabasePath)
	if err != nil {
		log.Fatalf("Failed to initialize database: %v", err)
	}
	defer db.Close()

	// Initialize configuration in database
	if err := api.InitConfigFromDatabase(db, cfg); err != nil {
		log.Printf("Warning: Failed to initialize config in database: %v", err)
	}

	// Try to load config from database
	log.Println("Attempting to load configuration from database")
	configData, err := db.GetConfig("app_config")
	if err != nil {
		log.Printf("Error loading config from database: %v", err)
	} else {
		// Config exists in database, use it
		var dbConfig config.Config
		if err := json.Unmarshal([]byte(configData), &dbConfig); err != nil {
			log.Printf("Error unmarshaling config from database: %v", err)
		} else {
			log.Println("Successfully loaded configuration from database")
			// Log some key config values
			log.Printf("Database config - ServerPort: %s, VenueCode: %s", dbConfig.ServerPort, dbConfig.VenueCode)
			
			// Log camera configuration
			if len(dbConfig.Cameras) > 0 {
				log.Printf("Loaded %d cameras from database", len(dbConfig.Cameras))
				for i, cam := range dbConfig.Cameras {
					rtspURL := fmt.Sprintf("rtsp://%s:%s@%s:%s%s", 
						cam.Username, cam.Password, cam.IP, cam.Port, cam.Path)
					log.Printf("Camera %d: Name=%s, RTSP URL=%s, Enabled=%v", 
						i, cam.Name, rtspURL, cam.Enabled)
				}
			} else {
				log.Println("No cameras found in database configuration")
			}
			
			cfg = dbConfig
		}
	}

	// Create a config manager with the current configuration
	configManager := config.NewConfigManager(cfg)

	// Start resource monitoring (every 30 seconds)
	monitoring.StartMonitoring(30 * time.Second)

	// Start camera status cron job (every 5 minutes)
	cron.StartCameraStatusCron(configManager)

	// Start booking video processing cron job (every 30 minutes)
	cron.StartBookingVideoCron(configManager)

	// Start video request processing cron job (every 30 minutes)
	cron.StartVideoRequestCron(configManager)
  
  // Start config update Config (every 24 hours)
	cron.StartConfigUpdateCron(configManager)


<<<<<<< HEAD
	// Start health check cron job (every minute)
	healthCheckCron, err := cron.NewHealthCheckCron()
	if err != nil {
		log.Printf("Warning: Failed to initialize health check cron: %v", err)
	} else {
		go func() {
			ctx := context.Background()
			if err := healthCheckCron.Start(ctx); err != nil {
				log.Printf("Error running health check cron: %v", err)
			}
		}()
=======
	// Initialize AyoIndo API client for video cleanup
	apiClient, apiErr := api.NewAyoIndoClient()
	if apiErr != nil {
		log.Printf("Warning: Failed to initialize AyoIndo API client: %v", apiErr)
	} else {
		// Start video cleanup cron job (every 24 hours)
		log.Println("Starting video cleanup job...")
		// Use the underlying *sql.DB for the scheduled job
		cron.StartVideoCleanupJob(db.GetDB(), apiClient, cfg.AutoDelete, cfg.VenueCode)

		// For testing: Immediately run the video cleanup function once
		log.Println("Running immediate test of video cleanup function...")
		go cron.CleanupExpiredVideosWithSQLiteDB(db, apiClient, cfg.AutoDelete, cfg.VenueCode)
>>>>>>> origin/feature/auto-cleanup
	}

	// Initialize R2 storage with config
	r2Config := storage.R2Config{
		AccessKey: cfg.R2AccessKey,
		SecretKey: cfg.R2SecretKey,
		AccountID: cfg.R2AccountID,
		Bucket:    cfg.R2Bucket,
		Region:    cfg.R2Region,
		Endpoint:  cfg.R2Endpoint,
		BaseURL:   cfg.R2BaseURL, // Menggunakan R2_BASE_URL dari environment
	}
	r2Storage, err := storage.NewR2Storage(r2Config)
	if err != nil {
		log.Printf("Warning: Failed to initialize R2 storage: %v", err)
	}

	// Initialize upload service
	uploadService := service.NewUploadService(db, r2Storage, &cfg)

	// Initialize and start API server
	apiServer := api.NewServer(configManager, db, r2Storage, uploadService)

	go apiServer.Start()

	// Initialize Arduino signal handler
	fmt.Println("[MAIN] About to initialize Arduino signal handler")
	fmt.Printf("[MAIN] Arduino config: port=%s, baud rate=%d\n", cfg.ArduinoCOMPort, cfg.ArduinoBaudRate)
	log.Printf("Starting Arduino signal handler initialization with port: %s, baud rate: %d", cfg.ArduinoCOMPort, cfg.ArduinoBaudRate)

	signalCallback := func(signal string) error {
		log.Printf("Received signal from Arduino: %s", signal)
		// Process the signal by calling the API
		err := signaling.CallProcessBookingVideoAPI(signal)
		if err != nil {
			log.Printf("Error processing Arduino signal: %v", err)
			return err
		}
		return nil
	}

	// Check if the Arduino port exists before trying to connect
	fmt.Printf("[MAIN] Checking if Arduino port %s exists...\n", cfg.ArduinoCOMPort)
	if _, err := os.Stat(cfg.ArduinoCOMPort); os.IsNotExist(err) {
		fmt.Printf("[MAIN] ERROR: Arduino port %s does not exist!\n", cfg.ArduinoCOMPort)
		// List available ports for debugging
		fmt.Println("[MAIN] Available serial ports:")
		ports, _ := filepath.Glob("/dev/tty.*")
		for _, port := range ports {
			fmt.Printf("[MAIN] - %s\n", port)
		}
	} else {
		fmt.Printf("[MAIN] Arduino port %s exists, proceeding with connection\n", cfg.ArduinoCOMPort)
	}

	arduino, err := signaling.NewArduinoSignal(cfg.ArduinoCOMPort, cfg.ArduinoBaudRate, signalCallback)
	if err != nil {
		fmt.Printf("[MAIN] ERROR: Failed to initialize Arduino signal handler: %v\n", err)
		log.Printf("ERROR: Failed to initialize Arduino signal handler: %v", err)
	} else {
		fmt.Println("[MAIN] Arduino signal handler initialized successfully, attempting to connect...")
		log.Printf("Arduino signal handler initialized successfully, attempting to connect...")

		connectErr := arduino.Connect()
		if connectErr != nil {
			fmt.Printf("[MAIN] ERROR: Failed to connect to Arduino: %v\n", connectErr)
			log.Printf("ERROR: Failed to connect to Arduino: %v", connectErr)
		} else {
			fmt.Printf("[MAIN] Arduino connected successfully and listening for signals on port: %s\n", cfg.ArduinoCOMPort)
			log.Printf("Arduino connected successfully and listening for signals on port: %s", cfg.ArduinoCOMPort)
		}
		defer arduino.Close()
	}

	fmt.Println("[MAIN] Arduino setup complete, starting RTSP stream recording")
	log.Println("Starting 24/7 RTSP stream recording")

<<<<<<< HEAD
	// Start capturing from all cameras using the config manager
	if err := recording.CaptureMultipleRTSPStreams(configManager); err != nil {
=======
	// Start capturing from all cameras
	fmt.Println("[MAIN] Starting camera capture")
	if err := recording.CaptureMultipleRTSPStreams(&cfg); err != nil {
>>>>>>> edc98933
		log.Fatalf("Error capturing RTSP streams: %v", err)
	}

	fmt.Println("[MAIN] Application running. Press Ctrl+C to exit.")
}<|MERGE_RESOLUTION|>--- conflicted
+++ resolved
@@ -120,7 +120,6 @@
 	cron.StartConfigUpdateCron(configManager)
 
 
-<<<<<<< HEAD
 	// Start health check cron job (every minute)
 	healthCheckCron, err := cron.NewHealthCheckCron()
 	if err != nil {
@@ -132,7 +131,7 @@
 				log.Printf("Error running health check cron: %v", err)
 			}
 		}()
-=======
+    
 	// Initialize AyoIndo API client for video cleanup
 	apiClient, apiErr := api.NewAyoIndoClient()
 	if apiErr != nil {
@@ -146,7 +145,6 @@
 		// For testing: Immediately run the video cleanup function once
 		log.Println("Running immediate test of video cleanup function...")
 		go cron.CleanupExpiredVideosWithSQLiteDB(db, apiClient, cfg.AutoDelete, cfg.VenueCode)
->>>>>>> origin/feature/auto-cleanup
 	}
 
 	// Initialize R2 storage with config
@@ -224,14 +222,9 @@
 	fmt.Println("[MAIN] Arduino setup complete, starting RTSP stream recording")
 	log.Println("Starting 24/7 RTSP stream recording")
 
-<<<<<<< HEAD
 	// Start capturing from all cameras using the config manager
+  fmt.Println("[MAIN] Starting camera capture")
 	if err := recording.CaptureMultipleRTSPStreams(configManager); err != nil {
-=======
-	// Start capturing from all cameras
-	fmt.Println("[MAIN] Starting camera capture")
-	if err := recording.CaptureMultipleRTSPStreams(&cfg); err != nil {
->>>>>>> edc98933
 		log.Fatalf("Error capturing RTSP streams: %v", err)
 	}
 
