package recording

import (
	"bytes"
	"context"
	"fmt"
	"log"
	"os"
	"os/exec"
	"path/filepath"
	"sort"
<<<<<<< HEAD
=======
	"strconv"
>>>>>>> d77c8c01
	"strings"
	"sync"
	"time"

	"ayo-mwr/config"
	"ayo-mwr/database"
	"ayo-mwr/storage"
)

// ExtractThumbnail extracts a frame from the middle of the video (duration/2) and saves it as an image (e.g., PNG).
// Uses ffprobe to get duration, ffmpeg to extract frame. Returns error if any step fails.
func ExtractThumbnail(videoPath, outPath string) error {
	getVideoDuration := func(video string) (float64, error) {
		cmd := exec.Command("ffprobe", "-v", "error", "-show_entries", "format=duration", "-of", "default=noprint_wrappers=1:nokey=1", video)
		output, err := cmd.Output()
		if err != nil {
			return 0, err
		}
		var dur float64
		_, err = fmt.Sscanf(string(output), "%f", &dur)
		return dur, err
	}
	dur, err := getVideoDuration(videoPath)
	if err != nil {
		return err
	}
	middle := fmt.Sprintf("%.2f", dur/2)
	cmd := exec.Command("ffmpeg", "-y", "-ss", middle, "-i", videoPath, "-vframes", "1", outPath)
	return cmd.Run()
}

// CaptureMultipleRTSPStreams captures video from multiple RTSP streams using FFmpeg and saves them in segments
func CaptureMultipleRTSPStreams(cfg *config.Config) error {
	// Create logs directory if it doesn't exist
	logDir := filepath.Join(cfg.StoragePath, "logs")
	if err := os.MkdirAll(logDir, 0755); err != nil {
		log.Printf("Error creating logs directory: %v", err)
	}

	// Create recordings directory if it doesn't exist
	recordingsDir := filepath.Join(cfg.StoragePath, "recordings")
	if err := os.MkdirAll(recordingsDir, 0755); err != nil {
		log.Printf("Error creating recordings directory: %v", err)
		return err
	}

	// Use a wait group to manage goroutines
	var wg sync.WaitGroup

	// Start a goroutine for each camera
	for i, camera := range cfg.Cameras {
		if !camera.Enabled {
			log.Printf("Camera %s is disabled, skipping", camera.Name)
			continue
		}

		wg.Add(1)
		cameraID := i
		go func(camera config.CameraConfig, id int) {
			defer wg.Done()
			captureRTSPStreamForCamera(context.Background(), cfg, camera, id)
		}(camera, cameraID)
	}

	// Wait for all camera capture routines to complete (they shouldn't unless there's an error)
	wg.Wait()
	return nil
}

// TestRTSPConnection tests the RTSP connection for a given camera and URL. Returns true if successful, false otherwise, and the error (if any).
func TestRTSPConnection(cameraName, rtspURL string) (bool, error) {
	var testOutput bytes.Buffer
	testCmd := exec.Command("ffmpeg",
		"-rtsp_transport", "tcp",
		"-i", rtspURL,
		"-t", "1",
		"-f", "null",
		"-")
	testCmd.Stderr = &testOutput

	log.Printf("[%s] Testing RTSP connection: %s", cameraName, rtspURL)

	done := make(chan error, 1)
	if err := testCmd.Start(); err != nil {
		log.Printf("[%s] Error starting RTSP test: %v", cameraName, err)
		return false, err
	}
	go func() {
		done <- testCmd.Wait()
	}()

	select {
	case err := <-done:
		if err != nil {
			log.Printf("[%s] Error connecting to RTSP: %v", cameraName, err)
			log.Printf("[%s] FFmpeg output: %s", cameraName, testOutput.String())
			return false, err
		}
		log.Printf("[%s] RTSP connection successful", cameraName)
		return true, nil
	case <-time.After(15 * time.Second):
		log.Printf("[%s] RTSP connection test timed out after 15 seconds", cameraName)
		testCmd.Process.Kill()
		return false, fmt.Errorf("timeout")
	}
}

// captureRTSPStreamForCamera handles a single camera's RTSP stream
// Now only records continuously to HLS. MP4 segmenter runs separately.
func captureRTSPStreamForCamera(ctx context.Context, cfg *config.Config, camera config.CameraConfig, cameraID int) {
	// Construct the RTSP URL
	rtspURL := fmt.Sprintf("rtsp://%s:%s@%s:%s%s",
		camera.Username,
		camera.Password,
		camera.IP,
		camera.Port,
		camera.Path,
	)

	cameraName := camera.Name
	if cameraName == "" {
		cameraName = fmt.Sprintf("camera_%d", cameraID)
	}

	// Create camera-specific directories and add HLS and MP4 folders
	cameraDir := filepath.Join(cfg.StoragePath, "recordings", cameraName)
	cameraLogsDir := filepath.Join(cameraDir, "logs")
	cameraHLSDir := filepath.Join(cameraDir, "hls")
	cameraMP4Dir := filepath.Join(cameraDir, "mp4")

	// Create all required directories
	for _, dir := range []string{cameraDir, cameraLogsDir, cameraHLSDir, cameraMP4Dir} {
		if err := os.MkdirAll(dir, 0755); err != nil {
			log.Printf("[%s] Error creating directory %s: %v", cameraName, dir, err)
		}
	}

	// Start the MP4 segmenter in the background
	StartMP4Segmenter(cameraName, cameraHLSDir, cameraMP4Dir)

	log.Printf("Starting capture for camera: %s", cameraName)

	// Start continuous HLS streaming
	hlsPlaylistPath := filepath.Join(cameraHLSDir, "playlist.m3u8")

	for {
		logFile, err := os.Create(filepath.Join(cameraLogsDir, fmt.Sprintf("ffmpeg_%s.log", time.Now().Format("20060102_150405"))))
		if err != nil {
			log.Printf("[%s] Error creating FFmpeg log file: %v", cameraName, err)
			time.Sleep(5 * time.Second)
			continue
		}

		ffmpegArgs := []string{
			"-rtsp_transport", "tcp",
			"-timeout", "5000000",
			"-fflags", "nobuffer+discardcorrupt",
			"-analyzeduration", "2000000",
			"-probesize", "1000000",
			"-re",
			"-i", rtspURL,
			"-c:v", "libx264",
			"-preset", "ultrafast",
			"-tune", "zerolatency",
			"-profile:v", "baseline",
			"-pix_fmt", "yuv420p",
			"-color_range", "tv",
			"-b:v", "2M",
			"-bufsize", "4M",
			"-c:a", "aac",
			"-b:a", "128k",
			"-ar", "44100",
			"-max_muxing_queue_size", "1024",
			"-f", "hls",
			"-hls_time", "2",
			"-hls_list_size", "0",
			"-strftime", "1",
			"-hls_segment_filename", filepath.Join(cameraHLSDir, "segment_%Y%m%d_%H%M%S.ts"),
			hlsPlaylistPath,
		}

		log.Printf("[%s] Starting continuous HLS FFmpeg recording", cameraName)

		cmd := exec.Command("ffmpeg", ffmpegArgs...)
		cmd.Stdout = logFile
		cmd.Stderr = logFile

		err = cmd.Run()
		if err != nil {
			log.Printf("[%s] FFmpeg process exited with error: %v", cameraName, err)
			log.Printf("[%s] Restarting FFmpeg in 5 seconds...", cameraName)
			time.Sleep(5 * time.Second)
			continue
		}
		log.Printf("[%s] FFmpeg process exited normally, restarting in 2 seconds...", cameraName)
		time.Sleep(2 * time.Second)
	}
}

// CaptureRTSPSegments is the legacy single-camera capture function
// Kept for backward compatibility
func CaptureRTSPSegments(cfg *config.Config) error {
	if len(cfg.Cameras) > 0 {
		camera := cfg.Cameras[0]
		captureRTSPStreamForCamera(context.Background(), cfg, camera, 0)
		return nil
	}
	return fmt.Errorf("no cameras configured")
}

// MergeSessionVideos merges MP4 segments in inputPath between startTime and endTime into outputPath.
func MergeSessionVideos(inputPath string, startTime, endTime time.Time, outputPath string, resolution string) error {

	// find segment in range of the startTime and endTime
	segments, err := FindSegmentsInRange(inputPath, startTime, endTime)
	if err != nil {
		return fmt.Errorf("failed to find segments: %w", err)
	}
	if len(segments) == 0 {
		return fmt.Errorf("no video segments found in the specified range")
	}

	// Ensure output directory exists
	outDir := filepath.Dir(outputPath)
	if err := os.MkdirAll(outDir, 0755); err != nil {
		return fmt.Errorf("failed to create output directory: %w", err)
	}

	// Create concat list file in project folder (next to output)
	concatListPath := filepath.Join(outDir, "segments_concat_list.txt")
	tmpFile, err := os.Create(concatListPath)
	if err != nil {
		return fmt.Errorf("failed to create concat list file: %w", err)
	}
	defer os.Remove(concatListPath)

	for _, seg := range segments {
		absSeg, err := filepath.Abs(seg)
		if err != nil {
			tmpFile.Close()
			return fmt.Errorf("failed to get absolute path for segment: %w", err)
		}
		line := fmt.Sprintf("file '%s'\n", absSeg)
		if _, err := tmpFile.WriteString(line); err != nil {
			tmpFile.Close()
			return fmt.Errorf("failed to write to concat list: %w", err)
		}
	}
	tmpFile.Close()

	// Run FFmpeg concat command from project root
	projectRoot, err := os.Getwd()
	if err != nil {
		return fmt.Errorf("failed to get project root: %w", err)
	}
	// Define supported resolutions
	resolutions := map[string]struct {
		width  string
		height string
	}{
		"360":  {"640", "360"},
		"480":  {"854", "480"},
		"720":  {"1280", "720"},
		"1080": {"1920", "1080"},
	}

	// Base ffmpeg command
	ffmpegArgs := []string{
		"-y", "-f", "concat", "-safe", "0", "-i", concatListPath,
	}

	// Add resolution parameters if a valid resolution is provided
	if res, found := resolutions[resolution]; found {
		// Use transcoding with specified resolution
		ffmpegArgs = append(ffmpegArgs,
			"-c:v", "libx264", "-preset", "fast",
			"-vf", fmt.Sprintf("scale=%s:%s", res.width, res.height),
			"-c:a", "aac", outputPath,
		)
	} else {
		// Use copy codec (no transcoding) if no valid resolution specified
		ffmpegArgs = append(ffmpegArgs, "-c", "copy", outputPath)
	}

	cmd := exec.Command("ffmpeg", ffmpegArgs...)
	cmd.Dir = projectRoot
	output, err := cmd.CombinedOutput()
	if err != nil {
		return fmt.Errorf("ffmpeg concat failed: %v\nOutput: %s", err, string(output))
	}
	return nil
}

// MergeAndWatermark combines video segments and adds watermark in a single FFmpeg operation
// This is more efficient than running MergeSessionVideos followed by AddWatermarkWithPosition
func MergeAndWatermark(inputPath string, startTime, endTime time.Time, outputPath, watermarkPath string,
	position WatermarkPosition, margin int, opacity float64, resolution string) error {

	log.Printf("MergeAndWatermark : Merging video segments and adding watermark in one operation")
	// Find segments in range of the startTime and endTime
	segments, err := FindSegmentsInRange(inputPath, startTime, endTime)
	if err != nil {
		return fmt.Errorf("failed to find segments: %w", err)
	}
	if len(segments) == 0 {
		return fmt.Errorf("no video segments found in the specified range")
	}

	// Ensure output directory exists
	outDir := filepath.Dir(outputPath)
	if err := os.MkdirAll(outDir, 0755); err != nil {
		return fmt.Errorf("failed to create output directory: %w", err)
	}

	// Create concat list file in project folder (next to output)
	concatListPath := filepath.Join(outDir, "segments_concat_list.txt")
	tmpFile, err := os.Create(concatListPath)
	if err != nil {
		return fmt.Errorf("failed to create concat list file: %w", err)
	}
	defer os.Remove(concatListPath)

	for _, seg := range segments {
		absSeg, err := filepath.Abs(seg)
		if err != nil {
			tmpFile.Close()
			return fmt.Errorf("failed to get absolute path for segment: %w", err)
		}
		line := fmt.Sprintf("file '%s'\n", absSeg)
		if _, err := tmpFile.WriteString(line); err != nil {
			tmpFile.Close()
			return fmt.Errorf("failed to write to concat list: %w", err)
		}
	}
	tmpFile.Close()

	// Verify watermark file exists and is readable
	if _, err := os.Stat(watermarkPath); err != nil {
		log.Printf("MergeAndWatermark : WARNING - Watermark file not found or not accessible: %s", watermarkPath)
		return fmt.Errorf("watermark file not found or not accessible: %v", err)
	}

	// Validate opacity value
	if opacity < 0.0 {
		opacity = 0.0
	} else if opacity > 1.0 {
		opacity = 1.0
	}

	// Define overlay expression based on position
	var overlayExpr string
	switch position {
	case TopLeft:
		overlayExpr = fmt.Sprintf("overlay=%d:%d", margin, margin)
	case TopRight:
		overlayExpr = fmt.Sprintf("overlay=main_w-overlay_w-%d:%d", margin, margin)
	case BottomLeft:
		overlayExpr = fmt.Sprintf("overlay=%d:main_h-overlay_h-%d", margin, margin)
	case BottomRight:
		overlayExpr = fmt.Sprintf("overlay=main_w-overlay_w-%d:main_h-overlay_h-%d", margin, margin)
	default:
		overlayExpr = fmt.Sprintf("overlay=%d:%d", margin, margin)
	}

	// Tambahkan parameter opasitas ke filter watermark
	filter := fmt.Sprintf("%s:enable='between(t,0,999999)':alpha=%.1f", overlayExpr, opacity)

	// Run FFmpeg command from project root
	projectRoot, err := os.Getwd()
	if err != nil {
		return fmt.Errorf("failed to get project root: %w", err)
	}

	// Define supported resolutions
	resolutions := map[string]struct {
		width  string
		height string
	}{
		"360":  {"640", "360"},
		"480":  {"854", "480"},
		"720":  {"1280", "720"},
		"1080": {"1920", "1080"},
	}

	// Base FFmpeg command - match arguments with MergeSessionVideos
	ffmpegArgs := []string{
		"-y", "-fflags", "+genpts",
		"-f", "concat",
		"-safe", "0",
		"-i", concatListPath,
		"-i", watermarkPath,
	}

	// Add resolution parameters if a valid resolution is provided - match with MergeSessionVideos
	if res, found := resolutions[resolution]; found {
		// Complete filter with scaling and overlay watermark
		completeFilter := fmt.Sprintf("scale=%s:%s,%s", res.width, res.height, filter)

		// Use transcoding with specified resolution - same as MergeSessionVideos
		ffmpegArgs = append(ffmpegArgs,
			"-c:v", "libx264",
			"-preset", "fast",
			"-filter_complex", completeFilter,
			"-c:a", "aac",
			outputPath,
		)
	} else {
		// Use copy codec (no transcoding) if no valid resolution specified
		// but still apply watermark filter
		ffmpegArgs = append(ffmpegArgs,
			"-filter_complex", filter,
			"-c:a", "copy",
			outputPath)
	}

	log.Printf("MergeAndWatermark : Executing ffmpeg with combined merge and watermark operations")
	cmd := exec.Command("ffmpeg", ffmpegArgs...)
	cmd.Dir = projectRoot
	output, err := cmd.CombinedOutput()
	if err != nil {
		return fmt.Errorf("ffmpeg merge and watermark failed: %v\nOutput: %s", err, string(output))
	}
	log.Printf("MergeAndWatermark : Video segments merged and watermark added successfully")

	return nil
}

// StartMP4Segmenter periodically merges exactly 60 seconds of HLS .ts segments into a single MP4 file
// Uses segment tracking to ensure no overlaps and no gaps for precise duration matching
func StartMP4Segmenter(cameraName, hlsDir, mp4Dir string) {
	// Ensure hlsDir is absolute for robust concat list pathing
	var err error
	hlsDir, err = filepath.Abs(hlsDir)
	if err != nil {
		log.Printf("[%s] MP4 segmenter: failed to get absolute path for hlsDir: %v", cameraName, err)
		return
	}
	
	// Track last processed segment to prevent overlaps
	var lastProcessedSegment string
	
	go func() {
		for {
			time.Sleep(1 * time.Minute)
			
			// Calculate time window for exactly 60 seconds of content
			endTime := time.Now()
			startTime := endTime.Add(-60 * time.Second)
			
			log.Printf("[%s] MP4 segmenter: Processing window %s to %s", cameraName, 
				startTime.Format("15:04:05"), endTime.Format("15:04:05"))
			
			entries, err := os.ReadDir(hlsDir)
			if err != nil {
				log.Printf("[%s] MP4 segmenter: failed to read HLS dir: %v", cameraName, err)
				continue
			}
			
			// Collect HLS segments with timestamp-based filtering for exact duration
			var candidateSegs []struct {
				name string
				modTime time.Time
			}
			
			for _, e := range entries {
				if !e.Type().IsRegular() || filepath.Ext(e.Name()) != ".ts" {
					continue
				}
				info, err := e.Info()
				if err != nil {
					continue
				}
				
				// Only include segments within the exact 60-second window
				if info.ModTime().After(startTime) && !info.ModTime().After(endTime) {
					candidateSegs = append(candidateSegs, struct {
						name string
						modTime time.Time
					}{
						name: e.Name(),
						modTime: info.ModTime(),
					})
				}
			}
			
			if len(candidateSegs) == 0 {
				log.Printf("[%s] MP4 segmenter: No segments found in time window", cameraName)
				continue
			}
			
			// Sort by modification time to ensure chronological order
			sort.Slice(candidateSegs, func(i, j int) bool {
				return candidateSegs[i].modTime.Before(candidateSegs[j].modTime)
			})
			
			// Filter out segments already processed to prevent overlaps
			var segs []string
			foundLastProcessed := lastProcessedSegment == ""
			
			for _, seg := range candidateSegs {
				if !foundLastProcessed {
					if seg.name == lastProcessedSegment {
						foundLastProcessed = true
					}
					continue // Skip segments already processed
				}
				segs = append(segs, seg.name)
			}
			
			if len(segs) == 0 {
				log.Printf("[%s] MP4 segmenter: No new segments to process", cameraName)
				continue
			}
			
			// Update last processed segment tracker
			if len(candidateSegs) > 0 {
				lastProcessedSegment = candidateSegs[len(candidateSegs)-1].name
			}
			if len(segs) == 0 {
				continue
			}
			sort.Strings(segs)
			log.Printf("[%s] MP4 segmenter: Processing %d segments for exact 60-second MP4", cameraName, len(segs))
			
			hlsDir = filepath.Clean(hlsDir)
			concatList := filepath.Join(hlsDir, "concat_list.txt")
			f, err := os.Create(concatList)
			if err != nil {
				log.Printf("[%s] MP4 segmenter: failed to create concat list: %v", cameraName, err)
				continue
			}
			
			for _, s := range segs {
				absPath := filepath.Join(hlsDir, s)
				f.WriteString("file '" + absPath + "'\n")
			}
			f.Close()
			
			// Generate MP4 filename with precise timestamp
			mp4Timestamp := endTime.Add(-60 * time.Second) // Use start time of the segment
			mp4Name := fmt.Sprintf("%s_%s.mp4", cameraName, mp4Timestamp.Format("20060102_150405"))
			mp4Path := filepath.Join(mp4Dir, mp4Name)
			
			// Create MP4 with copy codec for fastest processing and exact segment preservation
			cmd := exec.Command("ffmpeg", "-y", "-f", "concat", "-safe", "0", "-i", concatList, "-c", "copy", mp4Path)
			out, err := cmd.CombinedOutput()
			if err != nil {
				log.Printf("[%s] MP4 segmenter: ffmpeg concat failed: %v, output: %s", cameraName, err, string(out))
				continue
			}
			
			// Verify the created MP4 duration for quality assurance
			durationCmd := exec.Command("ffprobe", "-v", "quiet", "-show_entries", "format=duration", "-of", "csv=p=0", mp4Path)
			durationOut, err := durationCmd.Output()
			if err == nil {
				if duration, parseErr := strconv.ParseFloat(strings.TrimSpace(string(durationOut)), 64); parseErr == nil {
					log.Printf("[%s] MP4 segmenter: Created %s with duration %.2fs (target: 60s)", 
						cameraName, mp4Name, duration)
					if duration < 58.0 || duration > 62.0 {
						log.Printf("[%s] MP4 segmenter: WARNING - Duration %.2fs is outside expected range (58-62s)", 
							cameraName, duration)
					}
				}
			}
			
			log.Printf("[%s] MP4 segmenter: Successfully created precise MP4 segment %s", cameraName, mp4Path)
		}
	}()
}

// captureRTSPStreamForCameraEnhanced captures an RTSP stream with multi-disk support and MP4-only recording
func captureRTSPStreamForCameraEnhanced(ctx context.Context, cfg *config.Config, camera config.CameraConfig, cameraID int, db database.Database, diskManager *storage.DiskManager) {
	// Construct the RTSP URL
	rtspURL := fmt.Sprintf("rtsp://%s:%s@%s:%s%s",
		camera.Username,
		camera.Password,
		camera.IP,
		camera.Port,
		camera.Path,
	)

	cameraName := camera.Name
	if cameraName == "" {
		cameraName = fmt.Sprintf("camera_%d", cameraID)
	}

	// Get recording path from active disk
	recordingDir, activeDiskID, err := diskManager.GetRecordingPath(cameraName)
	if err != nil {
		log.Printf("[%s] Error getting recording path: %v", cameraName, err)
		return
	}

	// Create camera-specific directories - MP4 and logs only (no HLS)
	cameraLogsDir := filepath.Join(recordingDir, "logs")
	cameraMP4Dir := filepath.Join(recordingDir, "mp4")

	// Create required directories
	for _, dir := range []string{cameraLogsDir, cameraMP4Dir} {
		if err := os.MkdirAll(dir, 0755); err != nil {
			log.Printf("[%s] Error creating directory %s: %v", cameraName, dir, err)
		}
	}

	// Start the enhanced MP4 segmenter that records directly to database
	StartEnhancedMP4Segmenter(cameraName, cameraMP4Dir, activeDiskID, db)

	log.Printf("Starting enhanced capture for camera: %s on disk: %s (path: %s)", cameraName, activeDiskID, recordingDir)

	for {
		select {
		case <-ctx.Done():
			log.Printf("[%s] Context cancelled, stopping camera capture", cameraName)
			return
		default:
			// Create log file for this session
			logFile, err := os.Create(filepath.Join(cameraLogsDir, fmt.Sprintf("ffmpeg_%s.log", time.Now().Format("20060102_150405"))))
			if err != nil {
				log.Printf("[%s] Error creating FFmpeg log file: %v", cameraName, err)
				time.Sleep(5 * time.Second)
				continue
			}

			// FFmpeg arguments for direct MP4 segmented recording
			ffmpegArgs := []string{
				"-rtsp_transport", "tcp",
				"-timeout", "5000000",
				"-fflags", "nobuffer+discardcorrupt",
				"-analyzeduration", "2000000",
				"-probesize", "1000000",
				"-re",
				"-i", rtspURL,
				"-c:v", "libx264",
				"-preset", "ultrafast",
				"-tune", "zerolatency",
				"-profile:v", "baseline",
				"-pix_fmt", "yuv420p",
				"-color_range", "tv",
				"-b:v", "2M",
				"-bufsize", "4M",
				"-c:a", "aac",
				"-b:a", "128k",
				"-ar", "44100",
				"-max_muxing_queue_size", "1024",
				"-f", "segment",
				"-segment_time", "60", // 1-minute segments
				"-segment_format", "mp4",
				"-segment_list_flags", "cache",
				"-strftime", "1",
				"-segment_filename", filepath.Join(cameraMP4Dir, fmt.Sprintf("%s_%%Y%%m%%d_%%H%%M%%S.mp4", cameraName)),
				"-reset_timestamps", "1",
				"-avoid_negative_ts", "make_zero",
				"-y", // Overwrite existing files
				filepath.Join(cameraMP4Dir, "output.m3u8"), // Placeholder output (not used but required)
			}

			// Execute FFmpeg command
			cmd := exec.CommandContext(ctx, "ffmpeg", ffmpegArgs...)
			cmd.Stdout = logFile
			cmd.Stderr = logFile

			log.Printf("[%s] Starting FFmpeg with direct MP4 segmentation", cameraName)
			err = cmd.Run()

			logFile.Close()

			if ctx.Err() != nil {
				log.Printf("[%s] Context cancelled during FFmpeg execution", cameraName)
				return
			}

			if err != nil {
				log.Printf("[%s] FFmpeg error: %v", cameraName, err)
			}

			log.Printf("[%s] FFmpeg stopped, restarting in 5 seconds...", cameraName)
			time.Sleep(5 * time.Second)
		}
	}
}

// StartEnhancedMP4Segmenter monitors MP4 segment creation and records them in the database
func StartEnhancedMP4Segmenter(cameraName, mp4Dir, diskID string, db database.Database) {
	go func() {
		log.Printf("[%s] Enhanced MP4 segmenter started for disk: %s", cameraName, diskID)

		// Keep track of processed files to avoid duplicates
		processedFiles := make(map[string]bool)

		for {
			time.Sleep(30 * time.Second) // Check every 30 seconds for new segments

			entries, err := os.ReadDir(mp4Dir)
			if err != nil {
				log.Printf("[%s] Enhanced MP4 segmenter: failed to read MP4 dir: %v", cameraName, err)
				continue
			}

			for _, entry := range entries {
				if !entry.Type().IsRegular() || filepath.Ext(entry.Name()) != ".mp4" {
					continue
				}

				// Skip if already processed
				if processedFiles[entry.Name()] {
					continue
				}

				// Parse segment information from filename
				segmentStart, segmentEnd, err := parseSegmentTime(entry.Name())
				if err != nil {
					log.Printf("[%s] Enhanced MP4 segmenter: failed to parse segment time from %s: %v", cameraName, entry.Name(), err)
					continue
				}

				// Get file size
				fileInfo, err := entry.Info()
				if err != nil {
					log.Printf("[%s] Enhanced MP4 segmenter: failed to get file info for %s: %v", cameraName, entry.Name(), err)
					continue
				}

				// Create recording segment record
				segment := database.RecordingSegment{
					ID:            fmt.Sprintf("%s_%s_%d", cameraName, segmentStart.Format("20060102_150405"), time.Now().Unix()),
					CameraName:    cameraName,
					StorageDiskID: diskID,
					MP4Path:       filepath.Join("recordings", cameraName, "mp4", entry.Name()), // Relative path
					SegmentStart:  segmentStart,
					SegmentEnd:    segmentEnd,
					FileSizeBytes: fileInfo.Size(),
					CreatedAt:     time.Now(),
				}

				// Save to database
				err = db.CreateRecordingSegment(segment)
				if err != nil {
					log.Printf("[%s] Enhanced MP4 segmenter: failed to save segment to database: %v", cameraName, err)
					continue
				}

				processedFiles[entry.Name()] = true
				log.Printf("[%s] Enhanced MP4 segmenter: recorded segment %s (%d bytes)", cameraName, entry.Name(), fileInfo.Size())
			}
		}
	}()
}

// parseSegmentTime extracts start and end times from segment filename
func parseSegmentTime(filename string) (time.Time, time.Time, error) {
	// Expected format: camera_name_YYYYMMDD_HHMMSS.mp4
	parts := strings.Split(filename, "_")
	if len(parts) < 3 {
		return time.Time{}, time.Time{}, fmt.Errorf("invalid filename format: %s", filename)
	}

	// Get the last two parts (date and time)
	dateStr := parts[len(parts)-2]
	timeStr := strings.TrimSuffix(parts[len(parts)-1], ".mp4")

	// Parse the timestamp
	timestampStr := dateStr + "_" + timeStr
	segmentStart, err := time.Parse("20060102_150405", timestampStr)
	if err != nil {
		return time.Time{}, time.Time{}, fmt.Errorf("failed to parse timestamp %s: %v", timestampStr, err)
	}

	// Assume 1-minute segments
	segmentEnd := segmentStart.Add(1 * time.Minute)

	return segmentStart, segmentEnd, nil
}<|MERGE_RESOLUTION|>--- conflicted
+++ resolved
@@ -9,10 +9,7 @@
 	"os/exec"
 	"path/filepath"
 	"sort"
-<<<<<<< HEAD
-=======
 	"strconv"
->>>>>>> d77c8c01
 	"strings"
 	"sync"
 	"time"
