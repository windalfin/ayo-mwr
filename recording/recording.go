package recording

import (
	"bytes"
	"context"
	"fmt"
	"log"
	"os"
	"os/exec"
	"path/filepath"
	"sort"
	"strings"
	"sync"
	"time"

	"ayo-mwr/config"
	"ayo-mwr/database"
	"ayo-mwr/storage"
)

// per-camera locks to avoid race when writing concat list & mp4
var segmenterLocks sync.Map

// ExtractThumbnail extracts a frame from the middle of the video (duration/2) and saves it as an image (e.g., PNG).
// Uses ffprobe to get duration, ffmpeg to extract frame. Returns error if any step fails.
func ExtractThumbnail(videoPath, outPath string) error {
	getVideoDuration := func(video string) (float64, error) {
		cmd := exec.Command("ffprobe", "-v", "error", "-show_entries", "format=duration", "-of", "default=noprint_wrappers=1:nokey=1", video)
		output, err := cmd.Output()
		if err != nil {
			return 0, err
		}
		var dur float64
		_, err = fmt.Sscanf(string(output), "%f", &dur)
		return dur, err
	}
	dur, err := getVideoDuration(videoPath)
	if err != nil {
		return err
	}
	middle := fmt.Sprintf("%.2f", dur/2)
	cmd := exec.Command("ffmpeg", "-y", "-ss", middle, "-i", videoPath, "-vframes", "1", outPath)
	return cmd.Run()
}

// CaptureMultipleRTSPStreams captures video from multiple RTSP streams using FFmpeg and saves them in segments
func CaptureMultipleRTSPStreams(cfg *config.Config) error {
	// Create logs directory if it doesn't exist
	logDir := filepath.Join(cfg.StoragePath, "logs")
	if err := os.MkdirAll(logDir, 0755); err != nil {
		log.Printf("Error creating logs directory: %v", err)
	}

	// Create recordings directory if it doesn't exist
	recordingsDir := filepath.Join(cfg.StoragePath, "recordings")
	if err := os.MkdirAll(recordingsDir, 0755); err != nil {
		log.Printf("Error creating recordings directory: %v", err)
		return err
	}

	// Use a wait group to manage goroutines
	var wg sync.WaitGroup

	// Start a goroutine for each camera
	for i, camera := range cfg.Cameras {
		if !camera.Enabled {
			log.Printf("Camera %s is disabled, skipping", camera.Name)
			continue
		}

		wg.Add(1)
		cameraID := i
		go func(camera config.CameraConfig, id int) {
			defer wg.Done()
			captureRTSPStreamForCamera(context.Background(), cfg, camera, id)
		}(camera, cameraID)
	}

	// Wait for all camera capture routines to complete (they shouldn't unless there's an error)
	wg.Wait()
	return nil
}

// TestRTSPConnection tests the RTSP connection for a given camera and URL. Returns true if successful, false otherwise, and the error (if any).
func TestRTSPConnection(cameraName, rtspURL string) (bool, error) {
	var testOutput bytes.Buffer
	testCmd := exec.Command("ffmpeg",
		"-rtsp_transport", "tcp",
		"-i", rtspURL,
		"-t", "1",
		"-f", "null",
		"-")
	testCmd.Stderr = &testOutput

	log.Printf("[%s] Testing RTSP connection: %s", cameraName, rtspURL)

	done := make(chan error, 1)
	if err := testCmd.Start(); err != nil {
		log.Printf("[%s] Error starting RTSP test: %v", cameraName, err)
		return false, err
	}
	go func() {
		done <- testCmd.Wait()
	}()

	select {
	case err := <-done:
		if err != nil {
			log.Printf("[%s] Error connecting to RTSP: %v", cameraName, err)
			log.Printf("[%s] FFmpeg output: %s", cameraName, testOutput.String())
			return false, err
		}
		log.Printf("[%s] RTSP connection successful", cameraName)
		return true, nil
	case <-time.After(15 * time.Second):
		log.Printf("[%s] RTSP connection test timed out after 15 seconds", cameraName)
		testCmd.Process.Kill()
		return false, fmt.Errorf("timeout")
	}
}

// captureRTSPStreamForCamera handles a single camera's RTSP stream
// Now only records continuously to HLS. MP4 segmenter runs separately.
func captureRTSPStreamForCamera(ctx context.Context, cfg *config.Config, camera config.CameraConfig, cameraID int) {
	// Construct the RTSP URL
	rtspURL := fmt.Sprintf("rtsp://%s:%s@%s:%s%s",
		camera.Username,
		camera.Password,
		camera.IP,
		camera.Port,
		camera.Path,
	)

	cameraName := camera.Name
	if cameraName == "" {
		cameraName = fmt.Sprintf("camera_%d", cameraID)
	}

	// Create camera-specific directories and add HLS and MP4 folders
	cameraDir := filepath.Join(cfg.StoragePath, "recordings", cameraName)
	cameraLogsDir := filepath.Join(cameraDir, "logs")
	cameraHLSDir := filepath.Join(cameraDir, "hls")
	cameraMP4Dir := filepath.Join(cameraDir, "mp4")

	// Create all required directories
	for _, dir := range []string{cameraDir, cameraLogsDir, cameraHLSDir, cameraMP4Dir} {
		if err := os.MkdirAll(dir, 0755); err != nil {
			log.Printf("[%s] Error creating directory %s: %v", cameraName, dir, err)
		}
	}

	// Start the MP4 segmenter in the background (legacy HLS-based segmentation)
	StartMP4Segmenter(cameraName, cameraHLSDir, cameraMP4Dir)

	log.Printf("Starting capture for camera: %s", cameraName)

	// Start continuous HLS streaming
	hlsPlaylistPath := filepath.Join(cameraHLSDir, "playlist.m3u8")

	for {
		logFile, err := os.Create(filepath.Join(cameraLogsDir, fmt.Sprintf("ffmpeg_%s.log", time.Now().Format("20060102_150405"))))
		if err != nil {
			log.Printf("[%s] Error creating FFmpeg log file: %v", cameraName, err)
			time.Sleep(5 * time.Second)
			continue
		}

		// Detect stream info first to choose appropriate filters
		streamInfo := detectStreamInfo(rtspURL, cameraName)
		
		ffmpegArgs := []string{
			"-rtsp_transport", "tcp",
			"-timeout", "5000000",
			"-fflags", "nobuffer+discardcorrupt",
			"-analyzeduration", "2000000",
			"-probesize", "1000000",
			"-re",
			"-i", rtspURL,
<<<<<<< HEAD
			"-c:v", "copy",
		}
		
		// Add appropriate bitstream filter based on video codec
		if streamInfo.VideoCodec == "h264" {
			ffmpegArgs = append(ffmpegArgs, "-bsf:v", "h264_mp4toannexb")
			log.Printf("[%s] 🔧 Using H.264 bitstream filter", cameraName)
		} else if streamInfo.VideoCodec == "hevc" {
			ffmpegArgs = append(ffmpegArgs, "-bsf:v", "hevc_mp4toannexb")
			log.Printf("[%s] 🔧 Using HEVC bitstream filter", cameraName)
		} else {
			log.Printf("[%s] 🔧 Skipping bitstream filter for codec: %s", cameraName, streamInfo.VideoCodec)
		}
		
		ffmpegArgs = append(ffmpegArgs, "-flags", "+global_header")
		
		// Add audio settings only if audio stream is detected
		if streamInfo.HasAudio {
			ffmpegArgs = append(ffmpegArgs,
				"-c:a", "aac",
				"-b:a", "128k",
				"-ar", "44100",
			)
			log.Printf("[%s] 🔊 Including audio stream in HLS", cameraName)
		} else {
			ffmpegArgs = append(ffmpegArgs, "-an") // Disable audio
			log.Printf("[%s] 🔇 Disabling audio (no audio stream detected)", cameraName)
		}
		
		ffmpegArgs = append(ffmpegArgs,
=======
			"-c:v", "copy", // Stream copy for zero CPU encoding
			"-bsf:v", "h264_mp4toannexb", // Convert H.264 format for HLS
			"-flags", "+global_header", // Ensure codec parameters in each segment
			"-c:a", "aac",
			"-b:a", "128k",
			"-ar", "44100",
>>>>>>> 26670c62
			"-max_muxing_queue_size", "1024",
			"-f", "hls",
			"-hls_time", "4", // Slightly longer segments for better efficiency
			"-hls_list_size", "0",
			"-strftime", "1",
			"-hls_segment_filename", filepath.Join(cameraHLSDir, "segment_%Y%m%d_%H%M%S.ts"),
			hlsPlaylistPath,
		)

		log.Printf("[%s] Starting continuous HLS FFmpeg recording", cameraName)

		cmd := exec.Command("ffmpeg", ffmpegArgs...)
		cmd.Stdout = logFile
		cmd.Stderr = logFile

		err = cmd.Run()
		if err != nil {
			log.Printf("[%s] FFmpeg process exited with error: %v", cameraName, err)
			log.Printf("[%s] Restarting FFmpeg in 5 seconds...", cameraName)
			time.Sleep(5 * time.Second)
			continue
		}
		log.Printf("[%s] FFmpeg process exited normally, restarting in 2 seconds...", cameraName)
		time.Sleep(2 * time.Second)
	}
}

// StreamInfo holds information about detected streams
type StreamInfo struct {
	VideoCodec string
	HasAudio   bool
}

// detectStreamInfo detects the video codec and audio presence of an RTSP stream
func detectStreamInfo(rtspURL, cameraName string) StreamInfo {
	log.Printf("[%s] 🔍 Detecting stream info...", cameraName)
	
	// Use ffprobe to detect stream information
	cmd := exec.Command("ffprobe", 
		"-v", "quiet", 
		"-show_entries", "stream=codec_type,codec_name", 
		"-of", "csv=p=0", 
		"-rtsp_transport", "tcp",
		"-timeout", "10000000", // 10 second timeout
		rtspURL,
	)
	
	output, err := cmd.Output()
	if err != nil {
		log.Printf("[%s] ⚠️ WARNING: Failed to detect stream info: %v", cameraName, err)
		return StreamInfo{VideoCodec: "unknown", HasAudio: false}
	}
	
	lines := strings.Split(strings.TrimSpace(string(output)), "\n")
	info := StreamInfo{VideoCodec: "unknown", HasAudio: false}
	
	for _, line := range lines {
		parts := strings.Split(line, ",")
		if len(parts) >= 2 {
			streamType := parts[0]
			codecName := parts[1]
			
			if streamType == "video" {
				switch codecName {
				case "h264":
					info.VideoCodec = "h264"
				case "hevc", "h265":
					info.VideoCodec = "hevc"
				default:
					log.Printf("[%s] ⚠️ WARNING: Unknown video codec '%s'", cameraName, codecName)
					info.VideoCodec = "unknown"
				}
				log.Printf("[%s] 📹 VIDEO: Detected codec: %s", cameraName, codecName)
			} else if streamType == "audio" {
				info.HasAudio = true
				log.Printf("[%s] 🔊 AUDIO: Detected audio stream: %s", cameraName, codecName)
			}
		}
	}
	
	if !info.HasAudio {
		log.Printf("[%s] 🔇 AUDIO: No audio stream detected", cameraName)
	}
	
	return info
}

// CaptureRTSPSegments is the legacy single-camera capture function
// Kept for backward compatibility
func CaptureRTSPSegments(cfg *config.Config) error {
	if len(cfg.Cameras) > 0 {
		camera := cfg.Cameras[0]
		captureRTSPStreamForCamera(context.Background(), cfg, camera, 0)
		return nil
	}
	return fmt.Errorf("no cameras configured")
}

// MergeSessionVideos merges MP4 segments in inputPath between startTime and endTime into outputPath.
func MergeSessionVideos(inputPath string, startTime, endTime time.Time, outputPath string, resolution string) error {

	// find segment in range of the startTime and endTime
	segments, err := FindSegmentsInRange(inputPath, startTime, endTime)
	if err != nil {
		return fmt.Errorf("failed to find segments: %w", err)
	}
	if len(segments) == 0 {
		return fmt.Errorf("no video segments found in the specified range")
	}

	// Ensure output directory exists
	outDir := filepath.Dir(outputPath)
	if err := os.MkdirAll(outDir, 0755); err != nil {
		return fmt.Errorf("failed to create output directory: %w", err)
	}

	// Create concat list file in project folder (next to output)
	concatListPath := filepath.Join(outDir, "segments_concat_list.txt")
	tmpFile, err := os.Create(concatListPath)
	if err != nil {
		return fmt.Errorf("failed to create concat list file: %w", err)
	}
	defer os.Remove(concatListPath)

	for _, seg := range segments {
		absSeg, err := filepath.Abs(seg)
		if err != nil {
			tmpFile.Close()
			return fmt.Errorf("failed to get absolute path for segment: %w", err)
		}
		line := fmt.Sprintf("file '%s'\n", absSeg)
		if _, err := tmpFile.WriteString(line); err != nil {
			tmpFile.Close()
			return fmt.Errorf("failed to write to concat list: %w", err)
		}
	}
	tmpFile.Close()

	// Run FFmpeg concat command from project root
	projectRoot, err := os.Getwd()
	if err != nil {
		return fmt.Errorf("failed to get project root: %w", err)
	}
	// Define supported resolutions
	resolutions := map[string]struct {
		width  string
		height string
	}{
		"360":  {"640", "360"},
		"480":  {"854", "480"},
		"720":  {"1280", "720"},
		"1080": {"1920", "1080"},
	}

	// Base ffmpeg command
	ffmpegArgs := []string{
		"-y", "-f", "concat", "-safe", "0", "-i", concatListPath,
	}

	// Add resolution parameters if a valid resolution is provided
	if res, found := resolutions[resolution]; found {
		// Use transcoding with specified resolution
		ffmpegArgs = append(ffmpegArgs,
			"-c:v", "libx264", "-preset", "fast",
			"-vf", fmt.Sprintf("scale=%s:%s", res.width, res.height),
			"-c:a", "aac", outputPath,
		)
	} else {
		// Use copy codec (no transcoding) if no valid resolution specified
		ffmpegArgs = append(ffmpegArgs, "-c", "copy", outputPath)
	}

	cmd := exec.Command("ffmpeg", ffmpegArgs...)
	cmd.Dir = projectRoot
	output, err := cmd.CombinedOutput()
	if err != nil {
		return fmt.Errorf("ffmpeg concat failed: %v\nOutput: %s", err, string(output))
	}
	return nil
}

// MergeAndWatermark combines video segments and adds watermark in a single FFmpeg operation
// This is more efficient than running MergeSessionVideos followed by AddWatermarkWithPosition
func MergeAndWatermark(inputPath string, startTime, endTime time.Time, outputPath, watermarkPath string,
	position WatermarkPosition, margin int, opacity float64, resolution string) error {

	log.Printf("MergeAndWatermark : Merging video segments and adding watermark in one operation")
	// Find segments in range of the startTime and endTime
	segments, err := FindSegmentsInRange(inputPath, startTime, endTime)
	if err != nil {
		return fmt.Errorf("failed to find segments: %w", err)
	}
	if len(segments) == 0 {
		return fmt.Errorf("no video segments found in the specified range")
	}

	// Ensure output directory exists
	outDir := filepath.Dir(outputPath)
	if err := os.MkdirAll(outDir, 0755); err != nil {
		return fmt.Errorf("failed to create output directory: %w", err)
	}

	// Create concat list file in project folder (next to output)
	concatListPath := filepath.Join(outDir, "segments_concat_list.txt")
	tmpFile, err := os.Create(concatListPath)
	if err != nil {
		return fmt.Errorf("failed to create concat list file: %w", err)
	}
	defer os.Remove(concatListPath)

	for _, seg := range segments {
		absSeg, err := filepath.Abs(seg)
		if err != nil {
			tmpFile.Close()
			return fmt.Errorf("failed to get absolute path for segment: %w", err)
		}
		line := fmt.Sprintf("file '%s'\n", absSeg)
		if _, err := tmpFile.WriteString(line); err != nil {
			tmpFile.Close()
			return fmt.Errorf("failed to write to concat list: %w", err)
		}
	}
	tmpFile.Close()

	// Verify watermark file exists and is readable
	if _, err := os.Stat(watermarkPath); err != nil {
		log.Printf("MergeAndWatermark : WARNING - Watermark file not found or not accessible: %s", watermarkPath)
		return fmt.Errorf("watermark file not found or not accessible: %v", err)
	}

	// Validate opacity value
	if opacity < 0.0 {
		opacity = 0.0
	} else if opacity > 1.0 {
		opacity = 1.0
	}

	// Define overlay expression based on position
	var overlayExpr string
	switch position {
	case TopLeft:
		overlayExpr = fmt.Sprintf("overlay=%d:%d", margin, margin)
	case TopRight:
		overlayExpr = fmt.Sprintf("overlay=main_w-overlay_w-%d:%d", margin, margin)
	case BottomLeft:
		overlayExpr = fmt.Sprintf("overlay=%d:main_h-overlay_h-%d", margin, margin)
	case BottomRight:
		overlayExpr = fmt.Sprintf("overlay=main_w-overlay_w-%d:main_h-overlay_h-%d", margin, margin)
	default:
		overlayExpr = fmt.Sprintf("overlay=%d:%d", margin, margin)
	}

	// Tambahkan parameter opasitas ke filter watermark
	filter := fmt.Sprintf("%s:enable='between(t,0,999999)':alpha=%.1f", overlayExpr, opacity)

	// Run FFmpeg command from project root
	projectRoot, err := os.Getwd()
	if err != nil {
		return fmt.Errorf("failed to get project root: %w", err)
	}

	// Define supported resolutions
	resolutions := map[string]struct {
		width  string
		height string
	}{
		"360":  {"640", "360"},
		"480":  {"854", "480"},
		"720":  {"1280", "720"},
		"1080": {"1920", "1080"},
	}

	// Base FFmpeg command - match arguments with MergeSessionVideos
	ffmpegArgs := []string{
		"-y",
		"-f", "concat",
		"-safe", "0",
		"-i", concatListPath,
		"-i", watermarkPath,
	}

	// Add resolution parameters if a valid resolution is provided - match with MergeSessionVideos
	if res, found := resolutions[resolution]; found {
		// Complete filter with scaling and overlay watermark
		completeFilter := fmt.Sprintf("scale=%s:%s,%s", res.width, res.height, filter)

		// Use transcoding with specified resolution - same as MergeSessionVideos
		ffmpegArgs = append(ffmpegArgs,
			"-c:v", "libx264",
			"-preset", "fast",
			"-filter_complex", completeFilter,
			"-c:a", "aac",
			outputPath,
		)
	} else {
		// Use copy codec (no transcoding) if no valid resolution specified
		// but still apply watermark filter
		ffmpegArgs = append(ffmpegArgs,
			"-filter_complex", filter,
			"-c:a", "copy",
			outputPath)
	}

	log.Printf("MergeAndWatermark : Executing ffmpeg with combined merge and watermark operations")
	cmd := exec.Command("ffmpeg", ffmpegArgs...)
	cmd.Dir = projectRoot
	output, err := cmd.CombinedOutput()
	if err != nil {
		return fmt.Errorf("ffmpeg merge and watermark failed: %v\nOutput: %s", err, string(output))
	}
	log.Printf("MergeAndWatermark : Video segments merged and watermark added successfully")

	return nil
}

// StartMP4Segmenter periodically merges the last 1 minute of HLS .ts segments into a single MP4 file
func StartMP4Segmenter(cameraName, hlsDir, mp4Dir string) {
	// Ensure hlsDir is absolute for robust concat list pathing
	var err error
	hlsDir, err = filepath.Abs(hlsDir)
	if err != nil {
		log.Printf("[%s] MP4 segmenter: failed to get absolute path for hlsDir: %v", cameraName, err)
		return
	}
	go func() {
		for {
            // sleep until the next wall-clock minute boundary plus 2-second buffer
            now := time.Now()
            next := now.Truncate(time.Minute).Add(time.Minute)
            time.Sleep(time.Until(next) + 6*time.Second)

            // we build MP4 for the previous minute window [startWindow, endWindow)
            startWindow := next.Add(-1 * time.Minute)
            endWindow := next
			entries, err := os.ReadDir(hlsDir)
			if err != nil {
				log.Printf("[%s] MP4 segmenter: failed to read HLS dir: %v", cameraName, err)
				continue
			}
			var segs []string
			for _, e := range entries {
				if !e.Type().IsRegular() || filepath.Ext(e.Name()) != ".ts" {
					continue
				}
				
				// Try to parse segment time from filename first (more accurate)
				segmentTime, err := parseSegmentTimeFromFilename(e.Name())
				if err == nil {
					// Use segment timestamp for precise selection
					if !segmentTime.Before(startWindow) && segmentTime.Before(endWindow) {
						segs = append(segs, filepath.Base(e.Name()))
					}
					continue
				}
				
				// Fallback to file modification time if filename parsing fails
				info, err := e.Info()
				if err != nil {
					continue
				}
				if !info.ModTime().Before(startWindow) && info.ModTime().Before(endWindow) {
					segs = append(segs, filepath.Base(e.Name()))
				}
			}
			if len(segs) == 0 {
				continue
			}
			sort.Strings(segs)
			// log.Printf("[%s] MP4 segmenter: Segments to add: %v", cameraName, segs) // Noise reduced
			hlsDir = filepath.Clean(hlsDir)

			// ---- Concurrency control ----
			l, _ := segmenterLocks.LoadOrStore(cameraName, &sync.Mutex{})
			mutex := l.(*sync.Mutex)
			mutex.Lock()

			// ---- build concat list in a unique tmp file then process ----
			tmpConcat, err := os.CreateTemp(hlsDir, "concat_*.txt")
			if err != nil {
				log.Printf("[%s] MP4 segmenter: failed to create concat list: %v", cameraName, err)
				mutex.Unlock()
				continue
			}

			for _, s := range segs {
				absPath := filepath.Join(hlsDir, s)
				tmpConcat.WriteString("file '" + absPath + "'\n")
			}
			tmpConcat.Close()

			mp4Name := fmt.Sprintf("%s_%s.mp4", cameraName, time.Now().Format("20060102_150405"))
			mp4Path := filepath.Join(mp4Dir, mp4Name)
			mp4Tmp := filepath.Join(mp4Dir, "."+mp4Name+".tmp")

			cmd := exec.Command("ffmpeg", "-y", "-f", "concat", "-safe", "0", "-i", tmpConcat.Name(), "-c", "copy", "-t", "65", "-f", "mp4", mp4Tmp)
			out, err := cmd.CombinedOutput()
			if err != nil {
				log.Printf("[%s] MP4 segmenter: ffmpeg concat failed: %v, output: %s", cameraName, err, string(out))
				os.Remove(tmpConcat.Name())
				os.Remove(mp4Tmp)
				mutex.Unlock()
				continue
			}

			// rename tmp MP4 atomically
			if err := os.Rename(mp4Tmp, mp4Path); err != nil {
				log.Printf("[%s] MP4 segmenter: failed to rename temp MP4: %v", cameraName, err)
			} else {
				log.Printf("[%s] MP4 segmenter: wrote MP4 %s", cameraName, mp4Path)
			}
			os.Remove(tmpConcat.Name())
			mutex.Unlock()
		}
	}()
}

// captureRTSPStreamForCameraEnhanced captures an RTSP stream with multi-disk support and MP4-only recording
func captureRTSPStreamForCameraEnhanced(ctx context.Context, cfg *config.Config, camera config.CameraConfig, cameraID int, db database.Database, diskManager *storage.DiskManager) {
	// Construct the RTSP URL
	rtspURL := fmt.Sprintf("rtsp://%s:%s@%s:%s%s",
		camera.Username,
		camera.Password,
		camera.IP,
		camera.Port,
		camera.Path,
	)

	cameraName := camera.Name
	if cameraName == "" {
		cameraName = fmt.Sprintf("camera_%d", cameraID)
	}

	// Get recording path from active disk
	recordingDir, activeDiskID, err := diskManager.GetRecordingPath(cameraName)
	if err != nil {
		log.Printf("[%s] Error getting recording path: %v", cameraName, err)
		return
	}

	// Create camera-specific directories - MP4 and logs only (no HLS)
	cameraLogsDir := filepath.Join(recordingDir, "logs")
	cameraMP4Dir := filepath.Join(recordingDir, "mp4")

	// Create required directories
	for _, dir := range []string{cameraLogsDir, cameraMP4Dir} {
		if err := os.MkdirAll(dir, 0755); err != nil {
			log.Printf("[%s] Error creating directory %s: %v", cameraName, dir, err)
		}
	}

	// Start the enhanced MP4 segmenter that records directly to database
	StartEnhancedMP4Segmenter(cameraName, cameraMP4Dir, activeDiskID, db)

	log.Printf("Starting enhanced capture for camera: %s on disk: %s (path: %s)", cameraName, activeDiskID, recordingDir)

	for {
		select {
		case <-ctx.Done():
			log.Printf("[%s] Context cancelled, stopping camera capture", cameraName)
			return
		default:
			// Create log file for this session
			logFile, err := os.Create(filepath.Join(cameraLogsDir, fmt.Sprintf("ffmpeg_%s.log", time.Now().Format("20060102_150405"))))
			if err != nil {
				log.Printf("[%s] Error creating FFmpeg log file: %v", cameraName, err)
				time.Sleep(5 * time.Second)
				continue
			}

			// FFmpeg arguments for direct MP4 segmented recording with stream copy optimization
			ffmpegArgs := []string{
				"-rtsp_transport", "tcp",
				"-timeout", "5000000",
				"-fflags", "nobuffer+discardcorrupt",
				"-analyzeduration", "2000000",
				"-probesize", "1000000",
				"-re",
				"-i", rtspURL,
				"-c:v", "copy", // Stream copy for zero CPU encoding
				"-bsf:v", "h264_mp4toannexb", // Convert H.264 format for segmentation
				"-flags", "+global_header", // Ensure codec parameters in each segment
				"-c:a", "aac",
				"-b:a", "128k",
				"-ar", "44100",
				"-max_muxing_queue_size", "1024",
				"-f", "segment",
				"-segment_time", "60", // 1-minute segments
				"-segment_format", "mp4",
				"-segment_list_flags", "cache",
				"-strftime", "1",
				"-segment_filename", filepath.Join(cameraMP4Dir, fmt.Sprintf("%s_%%Y%%m%%d_%%H%%M%%S.mp4", cameraName)),
				"-reset_timestamps", "1",
				"-avoid_negative_ts", "make_zero",
				"-y", // Overwrite existing files
				filepath.Join(cameraMP4Dir, "output.m3u8"), // Placeholder output (not used but required)
			}

			// Execute FFmpeg command
			cmd := exec.CommandContext(ctx, "ffmpeg", ffmpegArgs...)
			cmd.Stdout = logFile
			cmd.Stderr = logFile

			log.Printf("[%s] Starting FFmpeg with direct MP4 segmentation", cameraName)
			err = cmd.Run()

			logFile.Close()

			if ctx.Err() != nil {
				log.Printf("[%s] Context cancelled during FFmpeg execution", cameraName)
				return
			}

			if err != nil {
				log.Printf("[%s] FFmpeg error: %v", cameraName, err)
			}

			log.Printf("[%s] FFmpeg stopped, restarting in 5 seconds...", cameraName)
			time.Sleep(5 * time.Second)
		}
	}
}

// StartEnhancedMP4Segmenter monitors MP4 segment creation and records them in the database
func StartEnhancedMP4Segmenter(cameraName, mp4Dir, diskID string, db database.Database) {
	go func() {
		log.Printf("[%s] Enhanced MP4 segmenter started for disk: %s", cameraName, diskID)

		// Keep track of processed files to avoid duplicates
		processedFiles := make(map[string]bool)

		for {
			time.Sleep(30 * time.Second) // Check every 30 seconds for new segments

			entries, err := os.ReadDir(mp4Dir)
			if err != nil {
				log.Printf("[%s] Enhanced MP4 segmenter: failed to read MP4 dir: %v", cameraName, err)
				continue
			}

			for _, entry := range entries {
				if !entry.Type().IsRegular() || filepath.Ext(entry.Name()) != ".mp4" {
					continue
				}

				// Skip if already processed
				if processedFiles[entry.Name()] {
					continue
				}

				// Parse segment information from filename
				segmentStart, segmentEnd, err := parseSegmentTime(entry.Name())
				if err != nil {
					log.Printf("[%s] Enhanced MP4 segmenter: failed to parse segment time from %s: %v", cameraName, entry.Name(), err)
					continue
				}

				// Get file size
				fileInfo, err := entry.Info()
				if err != nil {
					log.Printf("[%s] Enhanced MP4 segmenter: failed to get file info for %s: %v", cameraName, entry.Name(), err)
					continue
				}

				// Create recording segment record
				segment := database.RecordingSegment{
					ID:            fmt.Sprintf("%s_%s_%d", cameraName, segmentStart.Format("20060102_150405"), time.Now().Unix()),
					CameraName:    cameraName,
					StorageDiskID: diskID,
					MP4Path:       filepath.Join("recordings", cameraName, "mp4", entry.Name()), // Relative path
					SegmentStart:  segmentStart,
					SegmentEnd:    segmentEnd,
					FileSizeBytes: fileInfo.Size(),
					CreatedAt:     time.Now(),
				}

				// Save to database
				err = db.CreateRecordingSegment(segment)
				if err != nil {
					log.Printf("[%s] Enhanced MP4 segmenter: failed to save segment to database: %v", cameraName, err)
					continue
				}

				processedFiles[entry.Name()] = true
				log.Printf("[%s] Enhanced MP4 segmenter: recorded segment %s (%d bytes)", cameraName, entry.Name(), fileInfo.Size())
			}
		}
	}()
}

// parseSegmentTimeFromFilename extracts timestamp from HLS segment filename
func parseSegmentTimeFromFilename(filename string) (time.Time, error) {
	// Expected format: segment_YYYYMMDD_HHMMSS.ts
	if !strings.HasPrefix(filename, "segment_") || !strings.HasSuffix(filename, ".ts") {
		return time.Time{}, fmt.Errorf("invalid segment filename format: %s", filename)
	}
	
	// Remove prefix and suffix
	timeStr := strings.TrimPrefix(filename, "segment_")
	timeStr = strings.TrimSuffix(timeStr, ".ts")
	
	// Parse timestamp
	segmentTime, err := time.Parse("20060102_150405", timeStr)
	if err != nil {
		return time.Time{}, fmt.Errorf("failed to parse timestamp %s: %v", timeStr, err)
	}
	
	return segmentTime, nil
}

// parseSegmentTime extracts start and end times from segment filename
func parseSegmentTime(filename string) (time.Time, time.Time, error) {
	// Expected format: camera_name_YYYYMMDD_HHMMSS.mp4
	parts := strings.Split(filename, "_")
	if len(parts) < 3 {
		return time.Time{}, time.Time{}, fmt.Errorf("invalid filename format: %s", filename)
	}

	// Get the last two parts (date and time)
	dateStr := parts[len(parts)-2]
	timeStr := strings.TrimSuffix(parts[len(parts)-1], ".mp4")

	// Parse the timestamp
	timestampStr := dateStr + "_" + timeStr
	segmentStart, err := time.Parse("20060102_150405", timestampStr)
	if err != nil {
		return time.Time{}, time.Time{}, fmt.Errorf("failed to parse timestamp %s: %v", timestampStr, err)
	}

	// Assume 1-minute segments
	segmentEnd := segmentStart.Add(1 * time.Minute)

	return segmentStart, segmentEnd, nil
}<|MERGE_RESOLUTION|>--- conflicted
+++ resolved
@@ -176,22 +176,21 @@
 			"-probesize", "1000000",
 			"-re",
 			"-i", rtspURL,
-<<<<<<< HEAD
-			"-c:v", "copy",
+			"-c:v", "copy", // Stream copy for zero CPU encoding
 		}
 		
 		// Add appropriate bitstream filter based on video codec
 		if streamInfo.VideoCodec == "h264" {
-			ffmpegArgs = append(ffmpegArgs, "-bsf:v", "h264_mp4toannexb")
+			ffmpegArgs = append(ffmpegArgs, "-bsf:v", "h264_mp4toannexb") // Convert H.264 format for HLS
 			log.Printf("[%s] 🔧 Using H.264 bitstream filter", cameraName)
 		} else if streamInfo.VideoCodec == "hevc" {
-			ffmpegArgs = append(ffmpegArgs, "-bsf:v", "hevc_mp4toannexb")
+			ffmpegArgs = append(ffmpegArgs, "-bsf:v", "hevc_mp4toannexb") // Convert HEVC format for HLS
 			log.Printf("[%s] 🔧 Using HEVC bitstream filter", cameraName)
 		} else {
 			log.Printf("[%s] 🔧 Skipping bitstream filter for codec: %s", cameraName, streamInfo.VideoCodec)
 		}
 		
-		ffmpegArgs = append(ffmpegArgs, "-flags", "+global_header")
+		ffmpegArgs = append(ffmpegArgs, "-flags", "+global_header") // Ensure codec parameters in each segment
 		
 		// Add audio settings only if audio stream is detected
 		if streamInfo.HasAudio {
@@ -207,14 +206,6 @@
 		}
 		
 		ffmpegArgs = append(ffmpegArgs,
-=======
-			"-c:v", "copy", // Stream copy for zero CPU encoding
-			"-bsf:v", "h264_mp4toannexb", // Convert H.264 format for HLS
-			"-flags", "+global_header", // Ensure codec parameters in each segment
-			"-c:a", "aac",
-			"-b:a", "128k",
-			"-ar", "44100",
->>>>>>> 26670c62
 			"-max_muxing_queue_size", "1024",
 			"-f", "hls",
 			"-hls_time", "4", // Slightly longer segments for better efficiency
