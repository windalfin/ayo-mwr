--- conflicted
+++ resolved
@@ -36,13 +36,10 @@
 }
 
 // CaptureMultipleRTSPStreams captures video from multiple RTSP streams using FFmpeg and saves them in segments
-<<<<<<< HEAD
 func CaptureMultipleRTSPStreams(configManager *config.ConfigManager) error {
 	// Get current config from manager
 	cfg := configManager.GetConfig()
-=======
-func CaptureMultipleRTSPStreams(cfg *config.Config) error {
->>>>>>> b22f999d
+  
 	// Create logs directory if it doesn't exist
 	logDir := filepath.Join(cfg.StoragePath, "logs")
 	if err := os.MkdirAll(logDir, 0755); err != nil {
@@ -123,7 +120,6 @@
 	}
 }
 
-<<<<<<< HEAD
 // captureRTSPStreamForCamera captures RTSP stream for a specific camera
 func captureRTSPStreamForCamera(configManager *config.ConfigManager, cameraName string, cameraID int) {
 	log.Printf("[%s] Starting continuous RTSP capture (ID: %d)", cameraName, cameraID)
@@ -134,18 +130,7 @@
 	getLatestRTSPURL := func() string {
 		// Get the latest camera config from the manager
 		currentCamera := configManager.GetCameraByName(cameraName)
-=======
-// captureRTSPStreamForCamera handles a single camera's RTSP stream
-func captureRTSPStreamForCamera(cfg *config.Config, camera config.CameraConfig, cameraID int) {
-	// Construct the RTSP URL
-	rtspURL := fmt.Sprintf("rtsp://%s:%s@%s:%s%s",
-		camera.Username,
-		camera.Password,
-		camera.IP,
-		camera.Port,
-		camera.Path,
-	)
->>>>>>> b22f999d
+
 
 		if currentCamera == nil {
 			log.Printf("[%s] Camera configuration not found, using default", cameraName)
@@ -295,14 +280,10 @@
 
 // CaptureRTSPSegments is the legacy single-camera capture function
 // Kept for backward compatibility
-<<<<<<< HEAD
 func CaptureRTSPSegments(configManager *config.ConfigManager) error {
 	// Get current config from manager
 	cfg := configManager.GetConfig()
 
-=======
-func CaptureRTSPSegments(cfg *config.Config) error {
->>>>>>> b22f999d
 	if len(cfg.Cameras) > 0 {
 		camera := cfg.Cameras[0]
 		captureRTSPStreamForCamera(configManager, camera.Name, 0)
