--- conflicted
+++ resolved
@@ -154,22 +154,6 @@
 	nameWithoutExt := strings.TrimSuffix(filename, filepath.Ext(filename))
 
 	// Check if it starts with segment_
-<<<<<<< HEAD
-	if !strings.HasPrefix(nameWithoutExt, "segment_") {
-		return time.Time{}, fmt.Errorf("invalid segment filename format: %s", filename)
-	}
-
-	// Remove prefix
-	timestampStr := strings.TrimPrefix(nameWithoutExt, "segment_")
-
-	// Parse timestamp (format: YYYYMMDD_HHMMSS)
-	timestamp, err := time.ParseInLocation("20060102_150405", timestampStr, time.Local)
-	if err != nil {
-		return time.Time{}, fmt.Errorf("failed to parse timestamp from %s: %v", filename, err)
-	}
-
-	return timestamp, nil
-=======
 	if strings.HasPrefix(nameWithoutExt, "segment_") {
 		// Format: segment_YYYYMMDD_HHMMSS
 		// Remove prefix
@@ -197,7 +181,6 @@
 	}
 
 	return time.Time{}, fmt.Errorf("invalid segment filename format: %s", filename)
->>>>>>> 3681966a
 }
 
 // findSegmentsInTimeRange finds HLS segments within the specified time range
@@ -221,15 +204,9 @@
 			continue
 		}
 
-<<<<<<< HEAD
-		// Only process .ts files with segment naming pattern
-		if filepath.Ext(entry.Name()) == ".ts" && strings.HasPrefix(entry.Name(), "segment_") {
-			// Parse timestamp from filename
-=======
 		// Only process .ts files
 		if filepath.Ext(entry.Name()) == ".ts" {
 			// Parse timestamp from filename (supports both segment_ and numeric formats)
->>>>>>> 3681966a
 			timestamp, err := parseSegmentTimestamp(entry.Name())
 			if err != nil {
 				log.Printf("[1080P-OPT] WARNING: Failed to parse timestamp from %s: %v", entry.Name(), err)
@@ -382,7 +359,6 @@
 	return nil
 }
 
-<<<<<<< HEAD
 // copyQualitySegments finds and copies existing HLS segments for the given quality and time range
 func copyQualitySegments(cfg *config.Config, cameraName, qualityName, qualityDir string, startTime, endTime time.Time, outputDir string) error {
 	log.Printf("[%s-OPT] Starting %s segment search for camera: %s", strings.ToUpper(qualityName), qualityName, cameraName)
@@ -393,22 +369,6 @@
 	if _, err := os.Stat(qualityDir); os.IsNotExist(err) {
 		log.Printf("[%s-OPT] ERROR: HLS quality directory does not exist: %s", strings.ToUpper(qualityName), qualityDir)
 		return fmt.Errorf("HLS quality directory does not exist: %s", qualityDir)
-=======
-// copy1080pSegments finds and copies existing 1080p HLS segments for the given time range
-func copy1080pSegments(cfg *config.Config, cameraName string, startTime, endTime time.Time, outputDir string) error {
-	// Look for existing HLS segments directly in the camera's HLS directory
-	// Use "videos" as the base path instead of cfg.StoragePath
-	baseDir := filepath.Join("videos", "recordings", cameraName, "hls")
-
-	log.Printf("[1080P-OPT] Starting 1080p segment search for camera: %s", cameraName)
-	log.Printf("[1080P-OPT] Time range: %s - %s", startTime.Format("2006-01-02 15:04:05"), endTime.Format("2006-01-02 15:04:05"))
-	log.Printf("[1080P-OPT] Searching in directory: %s", baseDir)
-
-	// Check if base HLS directory exists
-	if _, err := os.Stat(baseDir); os.IsNotExist(err) {
-		log.Printf("[1080P-OPT] ERROR: HLS base directory does not exist: %s", baseDir)
-		return fmt.Errorf("HLS base directory does not exist: %s", baseDir)
->>>>>>> 3681966a
 	}
 
 	// Use the optimized time range filtering function
@@ -420,33 +380,19 @@
 	}
 
 	if len(matchingSegments) == 0 {
-<<<<<<< HEAD
 		log.Printf("[%s-OPT] ERROR: No HLS segments found in time range %s - %s",
 			strings.ToUpper(qualityName), startTime.Format("15:04:05"), endTime.Format("15:04:05"))
 		return fmt.Errorf("no HLS segments found in specified time range")
 	}
 
 	log.Printf("[%s-OPT] FOUND: %d segments matching time range", strings.ToUpper(qualityName), len(matchingSegments))
-=======
-		log.Printf("[1080P-OPT] ERROR: No HLS segments found in time range %s - %s",
-			startTime.Format("15:04:05"), endTime.Format("15:04:05"))
-		return fmt.Errorf("no HLS segments found in specified time range")
-	}
-
-	log.Printf("[1080P-OPT] FOUND: %d segments matching time range", len(matchingSegments))
->>>>>>> 3681966a
 
 	// Log first and last segment for verification
 	if len(matchingSegments) > 0 {
 		firstSegment := filepath.Base(matchingSegments[0])
 		lastSegment := filepath.Base(matchingSegments[len(matchingSegments)-1])
-<<<<<<< HEAD
 		log.Printf("[%s-OPT] First segment: %s", strings.ToUpper(qualityName), firstSegment)
 		log.Printf("[%s-OPT] Last segment: %s", strings.ToUpper(qualityName), lastSegment)
-=======
-		log.Printf("[1080P-OPT] First segment: %s", firstSegment)
-		log.Printf("[1080P-OPT] Last segment: %s", lastSegment)
->>>>>>> 3681966a
 
 		// Parse and log timestamps for verification
 		if firstTs, err := parseSegmentTimestamp(firstSegment); err == nil {
@@ -512,19 +458,11 @@
 	playlistFile.WriteString("#EXT-X-ENDLIST\n")
 
 	totalDuration := time.Since(copyStart)
-<<<<<<< HEAD
-	log.Printf("[%s-OPT] SUCCESS: %s optimization completed!", strings.ToUpper(qualityName), qualityName)
-	log.Printf("[%s-OPT] - Segments copied: %d", strings.ToUpper(qualityName), len(copiedSegments))
-	log.Printf("[%s-OPT] - Total processing time: %.2f seconds", strings.ToUpper(qualityName), totalDuration.Seconds())
-	log.Printf("[%s-OPT] - Average time per segment: %.3f seconds", strings.ToUpper(qualityName), totalDuration.Seconds()/float64(len(copiedSegments)))
-	log.Printf("[%s-OPT] - Time range efficiency: Only copied segments within specified range", strings.ToUpper(qualityName))
-=======
 	log.Printf("[1080P-OPT] SUCCESS: 1080p optimization completed!")
 	log.Printf("[1080P-OPT] - Segments copied: %d", len(copiedSegments))
 	log.Printf("[1080P-OPT] - Total processing time: %.2f seconds", totalDuration.Seconds())
 	log.Printf("[1080P-OPT] - Average time per segment: %.3f seconds", totalDuration.Seconds()/float64(len(copiedSegments)))
 	log.Printf("[1080P-OPT] - Time range efficiency: Only copied segments within specified range")
->>>>>>> 3681966a
 
 	return nil
 }
@@ -851,19 +789,19 @@
 		"-i", inputPath,
 		"-i", watermarkPath,
 		"-filter_complex", fmt.Sprintf("overlay=%s", overlayExpr),
-		"-c:v", "libx264",           // H.264 video codec
-		"-crf", "28",                // Higher CRF for faster encoding
-		"-preset", "fast",           // Fast preset (balance of speed vs quality)
-		"-profile:v", "high",        // High profile for quality
-		"-pix_fmt", "yuv420p",       // Standard pixel format
-		"-color_range", "tv",        // TV color range
-		"-colorspace", "bt709",      // Standard colorspace
-		"-c:a", "copy",              // Copy audio without re-encoding
+		"-c:v", "libx264", // H.264 video codec
+		"-crf", "28", // Higher CRF for faster encoding
+		"-preset", "fast", // Fast preset (balance of speed vs quality)
+		"-profile:v", "high", // High profile for quality
+		"-pix_fmt", "yuv420p", // Standard pixel format
+		"-color_range", "tv", // TV color range
+		"-colorspace", "bt709", // Standard colorspace
+		"-c:a", "copy", // Copy audio without re-encoding
 		"-avoid_negative_ts", "make_zero",
 		"-fflags", "+genpts",
-		"-movflags", "+faststart",   // Optimize for streaming
+		"-movflags", "+faststart", // Optimize for streaming
 		"-max_muxing_queue_size", "1024",
-		"-threads", "4",             // Limited threads to prevent resource issues
+		"-threads", "4", // Limited threads to prevent resource issues
 		"-y", // Overwrite output file if exists
 		outputPath)
 
@@ -879,7 +817,7 @@
 	if info, err := os.Stat(outputPath); err != nil {
 		return fmt.Errorf("output file was not created: %v", err)
 	} else {
-		log.Printf("[ConvertTSToMP4WithWatermark] ✅ Single-step conversion complete: %s (%.2f MB)", 
+		log.Printf("[ConvertTSToMP4WithWatermark] ✅ Single-step conversion complete: %s (%.2f MB)",
 			filepath.Base(outputPath), float64(info.Size())/(1024*1024))
 	}
 
